package insertutils

import (
	"net/http"

	"github.com/VictoriaMetrics/metrics"

	"github.com/VictoriaMetrics/VictoriaMetrics/app/vlstorage"
	"github.com/VictoriaMetrics/VictoriaMetrics/lib/httpserver"
	"github.com/VictoriaMetrics/VictoriaMetrics/lib/httputils"
	"github.com/VictoriaMetrics/VictoriaMetrics/lib/logger"
	"github.com/VictoriaMetrics/VictoriaMetrics/lib/logstorage"
)

// CommonParams contains common HTTP parameters used by log ingestion APIs.
//
// See https://docs.victoriametrics.com/victorialogs/data-ingestion/#http-parameters
type CommonParams struct {
	TenantID     logstorage.TenantID
	TimeField    string
	MsgField     string
	StreamFields []string
	IgnoreFields []string

	Debug           bool
	DebugRequestURI string
	DebugRemoteAddr string
}

// GetCommonParams returns CommonParams from r.
func GetCommonParams(r *http.Request) (*CommonParams, error) {
	// Extract tenantID
	tenantID, err := logstorage.GetTenantIDFromRequest(r)
	if err != nil {
		return nil, err
	}

	// Extract time field name from _time_field query arg
	var timeField = "_time"
	if tf := r.FormValue("_time_field"); tf != "" {
		timeField = tf
	}

	// Extract message field name from _msg_field query arg
	var msgField = ""
	if msgf := r.FormValue("_msg_field"); msgf != "" {
		msgField = msgf
	}

	streamFields := httputils.GetArray(r, "_stream_fields")
	ignoreFields := httputils.GetArray(r, "ignore_fields")

	debug := httputils.GetBool(r, "debug")
	debugRequestURI := ""
	debugRemoteAddr := ""
	if debug {
		debugRequestURI = httpserver.GetRequestURI(r)
		debugRemoteAddr = httpserver.GetQuotedRemoteAddr(r)
	}

	cp := &CommonParams{
		TenantID:        tenantID,
		TimeField:       timeField,
		MsgField:        msgField,
		StreamFields:    streamFields,
		IgnoreFields:    ignoreFields,
		Debug:           debug,
		DebugRequestURI: debugRequestURI,
		DebugRemoteAddr: debugRemoteAddr,
	}
	return cp, nil
}

// GetCommonParamsForSyslog returns common params needed for parsing syslog messages and storing them to the given tenantID.
func GetCommonParamsForSyslog(tenantID logstorage.TenantID) *CommonParams {
	// See https://docs.victoriametrics.com/victorialogs/logsql/#unpack_syslog-pipe
	cp := &CommonParams{
		TenantID:  tenantID,
		TimeField: "timestamp",
		MsgField:  "message",
		StreamFields: []string{
			"hostname",
			"app_name",
			"proc_id",
		},
	}

	return cp
}

<<<<<<< HEAD
// GetProcessLogMessageFunc returns a function, which adds parsed log messages to lr.
func (cp *CommonParams) GetProcessLogMessageFunc(lr *logstorage.LogRows) func(timestamp int64, fields []logstorage.Field) {
	return func(timestamp int64, fields []logstorage.Field) {
		if len(fields) > *MaxFieldsPerLine {
			rf := logstorage.RowFormatter(fields)
			logger.Warnf("dropping log line with %d fields; it exceeds -insert.maxFieldsPerLine=%d; %s", len(fields), *MaxFieldsPerLine, rf)
			rowsDroppedTotalTooManyFields.Inc()
			return
		}

		lr.MustAdd(cp.TenantID, timestamp, fields)
		if cp.Debug {
			s := lr.GetRowString(0)
			lr.ResetKeepSettings()
			logger.Infof("remoteAddr=%s; requestURI=%s; ignoring log entry because of `debug` query arg: %s", cp.DebugRemoteAddr, cp.DebugRequestURI, s)
			rowsDroppedTotalDebug.Inc()
			return
		}
		if lr.NeedFlush() {
			vlstorage.MustAddRows(lr)
			lr.ResetKeepSettings()
		}
=======
// LogMessageProcessor is an interface for log message processors.
type LogMessageProcessor interface {
	// AddRow must add row to the LogMessageProcessor with the given timestamp and the given fields.
	//
	// The LogMessageProcessor implementation cannot hold references to fields, since the caller can re-use them.
	AddRow(timestamp int64, fields []logstorage.Field)

	// MustClose() must flush all the remaining fields and free up resources occupied by LogMessageProcessor.
	MustClose()
}

type logMessageProcessor struct {
	cp *CommonParams
	lr *logstorage.LogRows
}

// AddRow adds new log message to lmp with the given timestamp and fields.
func (lmp *logMessageProcessor) AddRow(timestamp int64, fields []logstorage.Field) {
	if len(fields) > *MaxFieldsPerLine {
		rf := logstorage.RowFormatter(fields)
		logger.Warnf("dropping log line with %d fields; it exceeds -insert.maxFieldsPerLine=%d; %s", len(fields), *MaxFieldsPerLine, rf)
		rowsDroppedTotalTooManyFields.Inc()
		return
	}

	lmp.lr.MustAdd(lmp.cp.TenantID, timestamp, fields)
	if lmp.cp.Debug {
		s := lmp.lr.GetRowString(0)
		lmp.lr.ResetKeepSettings()
		logger.Infof("remoteAddr=%s; requestURI=%s; ignoring log entry because of `debug` query arg: %s", lmp.cp.DebugRemoteAddr, lmp.cp.DebugRequestURI, s)
		rowsDroppedTotalDebug.Inc()
		return
	}
	if lmp.lr.NeedFlush() {
		lmp.flush()
	}
}

func (lmp *logMessageProcessor) flush() {
	vlstorage.MustAddRows(lmp.lr)
	lmp.lr.ResetKeepSettings()
}

// MustClose flushes the remaining data to the underlying storage and closes lmp.
func (lmp *logMessageProcessor) MustClose() {
	lmp.flush()
	logstorage.PutLogRows(lmp.lr)
	lmp.lr = nil
}

// NewLogMessageProcessor returns new LogMessageProcessor for the given cp.
func (cp *CommonParams) NewLogMessageProcessor() LogMessageProcessor {
	lr := logstorage.GetLogRows(cp.StreamFields, cp.IgnoreFields)
	return &logMessageProcessor{
		cp: cp,
		lr: lr,
>>>>>>> e498fa69
	}
}

var rowsDroppedTotalDebug = metrics.NewCounter(`vl_rows_dropped_total{reason="debug"}`)
var rowsDroppedTotalTooManyFields = metrics.NewCounter(`vl_rows_dropped_total{reason="too_many_fields"}`)<|MERGE_RESOLUTION|>--- conflicted
+++ resolved
@@ -88,30 +88,6 @@
 	return cp
 }
 
-<<<<<<< HEAD
-// GetProcessLogMessageFunc returns a function, which adds parsed log messages to lr.
-func (cp *CommonParams) GetProcessLogMessageFunc(lr *logstorage.LogRows) func(timestamp int64, fields []logstorage.Field) {
-	return func(timestamp int64, fields []logstorage.Field) {
-		if len(fields) > *MaxFieldsPerLine {
-			rf := logstorage.RowFormatter(fields)
-			logger.Warnf("dropping log line with %d fields; it exceeds -insert.maxFieldsPerLine=%d; %s", len(fields), *MaxFieldsPerLine, rf)
-			rowsDroppedTotalTooManyFields.Inc()
-			return
-		}
-
-		lr.MustAdd(cp.TenantID, timestamp, fields)
-		if cp.Debug {
-			s := lr.GetRowString(0)
-			lr.ResetKeepSettings()
-			logger.Infof("remoteAddr=%s; requestURI=%s; ignoring log entry because of `debug` query arg: %s", cp.DebugRemoteAddr, cp.DebugRequestURI, s)
-			rowsDroppedTotalDebug.Inc()
-			return
-		}
-		if lr.NeedFlush() {
-			vlstorage.MustAddRows(lr)
-			lr.ResetKeepSettings()
-		}
-=======
 // LogMessageProcessor is an interface for log message processors.
 type LogMessageProcessor interface {
 	// AddRow must add row to the LogMessageProcessor with the given timestamp and the given fields.
@@ -168,7 +144,6 @@
 	return &logMessageProcessor{
 		cp: cp,
 		lr: lr,
->>>>>>> e498fa69
 	}
 }
 
