---
sort: 5
weight: 5
title: LogsQL
menu:
  docs:
    parent: "victorialogs"
    weight: 5
aliases:
- /VictoriaLogs/LogsQL.html
---

# LogsQL

LogsQL is a simple yet powerful query language for [VictoriaLogs](https://docs.victoriametrics.com/victorialogs/).
It provides the following features:

- Full-text search across [log fields](https://docs.victoriametrics.com/victorialogs/keyconcepts/#data-model).
  See [word filter](#word-filter), [phrase filter](#phrase-filter) and [prefix filter](#prefix-filter).
- Ability to combine filters into arbitrary complex [logical filters](#logical-filter).
- Ability to extract structured fields from unstructured logs at query time. See [these docs](#transformations).
- Ability to calculate various stats over the selected log entries. See [these docs](#stats-pipe).

## LogsQL tutorial

If you aren't familiar with VictoriaLogs, then start with [key concepts docs](https://docs.victoriametrics.com/victorialogs/keyconcepts/).

Then follow these docs:
- [How to run VictoriaLogs](https://docs.victoriametrics.com/victorialogs/quickstart/).
- [how to ingest data into VictoriaLogs](https://docs.victoriametrics.com/victorialogs/data-ingestion/).
- [How to query VictoriaLogs](https://docs.victoriametrics.com/victorialogs/querying/).

The simplest LogsQL query is just a [word](#word), which must be found in the [log message](https://docs.victoriametrics.com/victorialogs/keyconcepts/#message-field).
For example, the following query finds all the logs with `error` word:

```logsql
error
```

See [how to send queries to VictoriaLogs](https://docs.victoriametrics.com/victorialogs/querying/).

If the queried [word](#word) clashes with LogsQL keywords, then just wrap it into quotes.
For example, the following query finds all the log messages with `and` [word](#word):

```logsql
"and"
```

It is OK to wrap any word into quotes. For example:

```logsql
"error"
```

Moreover, it is possible to wrap phrases containing multiple words in quotes. For example, the following query
finds log messages with the `error: cannot find file` phrase:

```logsql
"error: cannot find file"
```

Queries above match logs with any [timestamp](https://docs.victoriametrics.com/victorialogs/keyconcepts/#time-field),
e.g. they may return logs from the previous year alongside recently ingested logs.

Usually logs from the previous year aren't so interesting comparing to the recently ingested logs.
So it is recommended adding [time filter](#time-filter) to the query.
For example, the following query returns logs with the `error` [word](#word),
which were ingested into VictoriaLogs during the last 5 minutes:

```logsql
error AND _time:5m
```

This query consists of two [filters](#filters) joined with `AND` [operator](#logical-filter):

- The filter on the `error` [word](#word).
- The filter on the [`_time` field](https://docs.victoriametrics.com/victorialogs/keyconcepts/#time-field).

The `AND` operator means that the [log entry](https://docs.victoriametrics.com/victorialogs/keyconcepts/#data-model) must match both filters in order to be selected.

Typical LogsQL query constists of multiple [filters](#filters) joined with `AND` operator. It may be tiresome typing and then reading all these `AND` words.
So LogsQL allows omitting `AND` words. For example, the following query is equivalent to the query above:

```logsql
_time:5m error
```

The query returns logs in arbitrary order because sorting of big amounts of logs may require non-trivial amounts of CPU and RAM.
The number of logs with `error` word over the last 5 minutes isn't usually too big (e.g. less than a few millions), so it is OK to sort them with [`sort` pipe](#sort-pipe).
The following query sorts the selected logs by [`_time`](https://docs.victoriametrics.com/victorialogs/keyconcepts/#time-field) field:

```logsql
_time:5m error | sort by (_time)
```

It is unlikely you are going to investigate more than a few hundreds of logs returned by the query above. So you can limit the number of returned logs
with [`limit` pipe](#limit-pipe). The following query returns the last 10 logs with the `error` word over the last 5 minutes:

```logsql
_time:5m error | sort by (_time) desc | limit 10
```

By default VictoriaLogs returns all the [log fields](https://docs.victoriametrics.com/victorialogs/keyconcepts/#data-model).
If you need only the given set of fields, then add [`fields` pipe](#fields-pipe) to the end of the query. For example, the following query returns only
[`_time`](https://docs.victoriametrics.com/victorialogs/keyconcepts/#time-field), [`_stream`](https://docs.victoriametrics.com/victorialogs/keyconcepts/#stream-fields)
and [`_msg`](https://docs.victoriametrics.com/victorialogs/keyconcepts/#message-field) fields:

```logsql
error _time:5m | fields _time, _stream, _msg
```

Suppose the query above selects too many rows because some buggy app pushes invalid error logs to VictoriaLogs. Suppose the app adds `buggy_app` [word](#word) to every log line.
Then the following query removes all the logs from the buggy app, allowing us paying attention to the real errors:

```logsql
_time:5m error NOT buggy_app
```

This query uses `NOT` [operator](#logical-filter) for removing log lines from the buggy app. The `NOT` operator is used frequently, so it can be substituted with `!` char
(the `!` char is used instead of `-` char as a shorthand for `NOT` operator becasue it nicely combines with [`=`](https://docs.victoriametrics.com/victorialogs/logsql/#exact-filter)
and [`~`](https://docs.victoriametrics.com/victorialogs/logsql/#regexp-filter) filters like `!=` and `!~`).
The following query is equivalent to the previous one:

```logsql
_time:5m error !buggy_app
```

Suppose another buggy app starts pushing invalid error logs to VictoriaLogs - it adds `foobar` [word](#word) to every emitted log line.
No problems - just add `!foobar` to the query in order to remove these buggy logs:

```logsql
_time:5m error !buggy_app !foobar
```

This query can be rewritten to more clear query with the `OR` [operator](#logical-filter) inside parentheses:

```logsql
_time:5m error !(buggy_app OR foobar)
```

The parentheses are **required** here, since otherwise the query won't return the expected results.
The query `error !buggy_app OR foobar` is interpreted as `(error AND NOT buggy_app) OR foobar` according to [priorities for AND, OR and NOT operator](#logical-filters).
This query returns logs with `foobar` [word](#word), even if do not contain `error` word or contain `buggy_app` word.
So it is recommended wrapping the needed query parts into explicit parentheses if you are unsure in priority rules.
As an additional bonus, explicit parentheses make queries easier to read and maintain.

Queries above assume that the `error` [word](#word) is stored in the [log message](https://docs.victoriametrics.com/victorialogs/keyconcepts/#message-field).
If this word is stored in other [field](https://docs.victoriametrics.com/victorialogs/keyconcepts/#data-model) such as `log.level`, then add `log.level:` prefix
in front of the `error` word:

```logsq
_time:5m log.level:error !(buggy_app OR foobar)
```

The field name can be wrapped into quotes if it contains special chars or keywords, which may clash with LogsQL syntax.
Any [word](#word) also can be wrapped into quotes. So the following query is equivalent to the previous one:

```logsql
"_time":"5m" "log.level":"error" !("buggy_app" OR "foobar")
```

What if the application identifier - such as `buggy_app` and `foobar` - is stored in the `app` field? Correct - just add `app:` prefix in front of `buggy_app` and `foobar`:

```logsql
_time:5m log.level:error !(app:buggy_app OR app:foobar)
```

The query can be simplified by moving the `app:` prefix outside the parentheses:

```logsql
_time:5m log.level:error !app:(buggy_app OR foobar)
```

The `app` field uniquely identifies the application instance if a single instance runs per each unique `app`.
In this case it is recommended associating the `app` field with [log stream fields](https://docs.victoriametrics.com/victorialogs/keyconcepts/#stream-fields)
during [data ingestion](https://docs.victoriametrics.com/victorialogs/data-ingestion/). This usually improves both compression rate
and query performance when querying the needed streams via [`_stream` filter](#stream-filter).
If the `app` field is associated with the log stream, then the query above can be rewritten to more performant one:

```logsql
_time:5m log.level:error _stream:{app!~"buggy_app|foobar"}
```

This query skips scanning for [log messages](https://docs.victoriametrics.com/victorialogs/keyconcepts/#message-field) from `buggy_app` and `foobar` apps.
It inpsects only `log.level` and [`_stream`](https://docs.victoriametrics.com/victorialogs/keyconcepts/#stream-fields) labels.
This significantly reduces disk read IO and CPU time needed for performing the query.

LogsQL also provides [functions for statistics calculation](#stats-pipe) over the selected logs. For example, the following query returns the number of logs
with the `error` word for the last 5 minutes:

```logsql
_time:5m error | stats count() logs_with_error
```

Finally, it is recommended reading [performance tips](#performance-tips).

Now you are familiar with LogsQL basics. Read [query syntax](#query-syntax) if you want to continue learning LogsQL.

### Key concepts

#### Word

LogsQL splits all the [log fields](https://docs.victoriametrics.com/victorialogs/keyconcepts/#data-model) into words
delimited by non-word chars such as whitespace, parens, punctuation chars, etc. For example, the `foo: (bar,"тест")!` string
is split into `foo`, `bar` and `тест` words. Words can contain arbitrary [utf-8](https://en.wikipedia.org/wiki/UTF-8) chars.
These words are taken into account by full-text search filters such as
[word filter](#word-filter), [phrase filter](#phrase-filter) and [prefix filter](#prefix-filter).

#### Query syntax

LogsQL query must contain at least a single [filter](#filters) for selecting the matching logs.
For example, the following query selects all the logs for the last 5 minutes by using [`_time` filter](#time-filter):

```logsql
_time:5m
```

Tip: try [`*` filter](https://docs.victoriametrics.com/victorialogs/logsql/#any-value-filter), which selects all the logs stored in VictoriaLogs.
Do not worry - this doesn't crash VictoriaLogs, even if it contains trillions of logs. In the worst case it will return 

Additionally to filters, LogQL query may contain arbitrary mix of optional actions for processing the selected logs. These actions are delimited by `|` and are known as [`pipes`](#pipes).
For example, the following query uses [`stats` pipe](#stats-pipe) for returning the number of [log messages](https://docs.victoriametrics.com/victorialogs/keyconcepts/#message-field)
with the `error` [word](#word) for the last 5 minutes:

```logsql
_time:5m error | stats count() errors
```

See [the list of supported pipes in LogsQL](#pipes).

## Filters

LogsQL supports various filters for searching for log messages (see below).
They can be combined into arbitrary complex queries via [logical filters](#logical-filter).

Filters are applied to [`_msg` field](https://docs.victoriametrics.com/victorialogs/keyconcepts/#message-field) by default.
If the filter must be applied to other [log field](https://docs.victoriametrics.com/victorialogs/keyconcepts/#data-model),
then its' name followed by the colon must be put in front of the filter. For example, if `error` [word filter](#word-filter) must be applied
to the `log.level` field, then use `log.level:error` query.

Field names and filter args can be put into quotes if they contain special chars, which may clash with LogsQL syntax. LogsQL supports quoting via double quotes `"`,
single quotes `'` and backticks:

```logsql
"some 'field':123":i('some("value")') AND `other"value'`
```

If doubt, it is recommended quoting field names and filter args.

The list of LogsQL filters:

- [Time filter](#time-filter) - matches logs with [`_time` field](https://docs.victoriametrics.com/victorialogs/keyconcepts/#time-field) in the given time range
- [Stream filter](#stream-filter) - matches logs, which belong to the given [streams](https://docs.victoriametrics.com/victorialogs/keyconcepts/#stream-fields)
- [Word filter](#word-filter) - matches logs with the given [word](#word)
- [Phrase filter](#phrase-filter) - matches logs with the given phrase
- [Prefix filter](#prefix-filter) - matches logs with the given word prefix or phrase prefix
- [Substring filter](#substring-filter) - matches logs with the given substring
<<<<<<< HEAD
- [Range comparison filter](#range-comparison-filter) - matches logs with field values in the provided range
=======
>>>>>>> 31e23c6f
- [Empty value filter](#empty-value-filter) - matches logs without the given [log field](https://docs.victoriametrics.com/victorialogs/keyconcepts/#data-model)
- [Any value filter](#any-value-filter) - matches logs with the given non-empty [log field](https://docs.victoriametrics.com/victorialogs/keyconcepts/#data-model)
- [Exact filter](#exact-filter) - matches logs with the exact value
- [Exact prefix filter](#exact-prefix-filter) - matches logs starting with the given prefix
- [Multi-exact filter](#multi-exact-filter) - matches logs with one of the specified exact values
- [Case-insensitive filter](#case-insensitive-filter) - matches logs with the given case-insensitive word, phrase or prefix
- [Sequence filter](#sequence-filter) - matches logs with the given sequence of words or phrases
- [Regexp filter](#regexp-filter) - matches logs for the given regexp
- [Range filter](#range-filter) - matches logs with numeric [field values](https://docs.victoriametrics.com/victorialogs/keyconcepts/#data-model) in the given range
- [IPv4 range filter](#ipv4-range-filter) - matches logs with ip address [field values](https://docs.victoriametrics.com/victorialogs/keyconcepts/#data-model) in the given range
- [String range filter](#string-range-filter) - matches logs with [field values](https://docs.victoriametrics.com/victorialogs/keyconcepts/#data-model) in the given string range
- [Length range filter](#length-range-filter) - matches logs with [field values](https://docs.victoriametrics.com/victorialogs/keyconcepts/#data-model) of the given length range
- [Logical filter](#logical-filter) - allows combining other filters


### Time filter

VictoriaLogs scans all the logs per each query if it doesn't contain the filter on [`_time` field](https://docs.victoriametrics.com/victorialogs/keyconcepts/#time-field).
It uses various optimizations in order to accelerate full scan queries without the `_time` filter,
but such queries can be slow if the storage contains large number of logs over long time range. The easiest way to optimize queries
is to narrow down the search with the filter on [`_time` field](https://docs.victoriametrics.com/victorialogs/keyconcepts/#time-field).

For example, the following query returns [log messages](https://docs.victoriametrics.com/victorialogs/keyconcepts/#message-field)
ingested into VictoriaLogs during the last hour, which contain the `error` [word](#word):

```logsql
_time:1h AND error
```

The following formats are supported for `_time` filter:

- `_time:duration` matches logs with timestamps on the time range `(now-duration, now]`. Examples:
  - `_time:5m` - returns logs for the last 5 minutes
  - `_time:2.5d15m42.345s` - returns logs for the last 2.5 days, 15 minutes and 42.345 seconds
  - `_time:1y` - returns logs for the last year
- `_time:YYYY-MM-DD` - matches all the logs for the particular day by UTC. For example, `_time:2023-04-25` matches logs on April 25, 2023 by UTC.
- `_time:YYYY-MM` - matches all the logs for the particular month by UTC. For example, `_time:2023-02` matches logs on February, 2023 by UTC.
- `_time:YYYY` - matches all the logs for the particular year by UTC. For example, `_time:2023` matches logs on 2023 by UTC.
- `_time:YYYY-MM-DDTHH` - matches all the logs for the particular hour by UTC. For example, `_time:2023-04-25T22` matches logs on April 25, 2023 at 22 hour by UTC.
- `_time:YYYY-MM-DDTHH:MM` - matches all the logs for the particular minute by UTC. For example, `_time:2023-04-25T22:45` matches logs on April 25, 2023 at 22:45 by UTC.
- `_time:YYYY-MM-DDTHH:MM:SS` - matches all the logs for the particular second by UTC. For example, `_time:2023-04-25T22:45:59` matches logs on April 25, 2023 at 22:45:59 by UTC.
- `_time:[min_time, max_time]` - matches logs on the time range `[min_time, max_time]`, including both `min_time` and `max_time`.
    The `min_time` and `max_time` can contain any format specified [here](https://docs.victoriametrics.com/#timestamp-formats).
    For example, `_time:[2023-04-01, 2023-04-30]` matches logs for the whole April, 2023 by UTC, e.g. it is equivalent to `_time:2023-04`.
- `_time:[min_time, max_time)` - matches logs on the time range `[min_time, max_time)`, not including `max_time`.
    The `min_time` and `max_time` can contain any format specified [here](https://docs.victoriametrics.com/#timestamp-formats).
    For example, `_time:[2023-02-01, 2023-03-01)` matches logs for the whole February, 2023 by UTC, e.g. it is equivalent to `_time:2023-02`.

It is possible to specify time zone offset for all the absolute time formats by appending `+hh:mm` or `-hh:mm` suffix.
For example, `_time:2023-04-25+05:30` matches all the logs on April 25, 2023 by India time zone,
while `_time:2023-02-07:00` matches all the logs on February, 2023 by California time zone.

It is possible to specify generic offset for the selected time range by appending `offset` after the `_time` filter. Examples:

- `_time:5m offset 1h` matches logs on the time range `(now-1h5m, now-1h]`.
- `_time:2023-07 offset 5h30m` matches logs on July, 2023 by UTC with offset 5h30m.
- `_time:[2023-02-01, 2023-03-01) offset 1w` matches logs the week before the time range `[2023-02-01, 2023-03-01)` by UTC.

Performance tips:

- It is recommended specifying the smallest possible time range during the search, since it reduces the amounts of log entries, which need to be scanned during the query.
  For example, `_time:1h` is usually faster than `_time:5h`.

- While LogsQL supports arbitrary number of `_time:...` filters at any level of [logical filters](#logical-filter),
  it is recommended specifying a single `_time` filter at the top level of the query.

- See [other performance tips](#performance-tips).

See also:

- [Stream filter](#stream-filter)
- [Word filter](#word-filter)

### Stream filter

VictoriaLogs provides an optimized way to select log entries, which belong to particular [log streams](https://docs.victoriametrics.com/victorialogs/keyconcepts/#stream-fields).
This can be done via `_stream:{...}` filter. The `{...}` may contain arbitrary
[Prometheus-compatible label selector](https://docs.victoriametrics.com/keyconcepts/#filtering)
over fields associated with [log streams](https://docs.victoriametrics.com/victorialogs/keyconcepts/#stream-fields).
For example, the following query selects [log entries](https://docs.victoriametrics.com/victorialogs/keyconcepts/#data-model)
with `app` field equal to `nginx`:

```logsql
_stream:{app="nginx"}
```

This query is equivalent to the following [`exact` filter](#exact-filter) query, but the upper query usually works much faster:

```logsql
app:="nginx"
```

Performance tips:

- It is recommended using the most specific `_stream:{...}` filter matching the smallest number of log streams,
  which needs to be scanned by the rest of filters in the query.

- While LogsQL supports arbitrary number of `_stream:{...}` filters at any level of [logical filters](#logical-filter),
  it is recommended specifying a single `_stream:...` filter at the top level of the query.

- See [other performance tips](#performance-tips).

See also:

- [Time filter](#time-filter)
- [Exact filter](#exact-filter)

### Word filter

The simplest LogsQL query consists of a single [word](#word) to search in log messages. For example, the following query matches
[log messages](https://docs.victoriametrics.com/victorialogs/keyconcepts/#message-field) with `error` [word](#word) inside them:

```logsql
error
```

This query matches the following [log messages](https://docs.victoriametrics.com/victorialogs/keyconcepts/#message-field):

- `error`
- `an error happened`
- `error: cannot open file`

This query doesn't match the following log messages:

- `ERROR`, since the filter is case-sensitive by default. Use `i(error)` for this case. See [these docs](#case-insensitive-filter) for details.
- `multiple errors occurred`, since the `errors` word doesn't match `error` word. Use `error*` for this case. See [these docs](#prefix-filter) for details.

By default the given [word](#word) is searched in the [`_msg` field](https://docs.victoriametrics.com/victorialogs/keyconcepts/#message-field).
Specify the [field name](https://docs.victoriametrics.com/victorialogs/keyconcepts/#data-model) in front of the word and put a colon after it
if it must be searched in the given field. For example, the following query returns log entries containing the `error` [word](#word) in the `log.level` field:

```logsql
log.level:error
```

Both the field name and the word in the query can contain arbitrary [utf-8](https://en.wikipedia.org/wiki/UTF-8)-encoded chars. For example:

```logsql
поле:значение
```

Both the field name and the word in the query can be put inside quotes if they contain special chars, which may clash with the query syntax.
For example, the following query searches for the ip `1.2.3.45` in the field `ip:remote`:

```logsql
"ip:remote":"1.2.3.45"
```

See also:

- [Phrase filter](#phrase-filter)
- [Exact filter](#exact-filter)
- [Prefix filter](#prefix-filter)
- [Logical filter](#logical-filter)


### Phrase filter

Is you need to search for log messages with the specific phrase inside them, then just wrap the phrase in quotes.
The phrase can contain any chars, including whitespace, punctuation, parens, etc. They are taken into account during the search.
For example, the following query matches [log messages](https://docs.victoriametrics.com/victorialogs/keyconcepts/#message-field)
with `ssh: login fail` phrase inside them:

```logsql
"ssh: login fail"
```

This query matches the following [log messages](https://docs.victoriametrics.com/victorialogs/keyconcepts/#message-field):

- `ERROR: ssh: login fail for user "foobar"`
- `ssh: login fail!`

This query doesn't match the following log messages:

- `ssh login fail`, since the message misses `:` char just after the `ssh`.
  Use `seq("ssh", "login", "fail")` query if log messages with the sequence of these words must be found. See [these docs](#sequence-filter) for details.
- `login fail: ssh error`, since the message doesn't contain the full phrase requested in the query. If you need matching a message
  with all the [words](#word) listed in the query, then use `ssh AND login AND fail` query. See [these docs](#logical-filter) for details.
- `ssh: login failed`, since the message ends with `failed` [word](#word) instead of `fail` word. Use `"ssh: login fail"*` query for this case.
  See [these docs](#prefix-filter) for details.
- `SSH: login fail`, since the `SSH` word is in capital letters. Use `i("ssh: login fail")` for case-insensitive search.
  See [these docs](#case-insensitive-filter) for details.

If the phrase contains double quotes, then either put `\` in front of double quotes or put the phrase inside single quotes. For example, the following filter searches
logs with `"foo":"bar"` phrase:

```logsql
'"foo":"bar"'
```

By default the given phrase is searched in the [`_msg` field](https://docs.victoriametrics.com/victorialogs/keyconcepts/#message-field).
Specify the [field name](https://docs.victoriametrics.com/victorialogs/keyconcepts/#data-model) in front of the phrase and put a colon after it
if it must be searched in the given field. For example, the following query returns log entries containing the `cannot open file` phrase in the `event.original` field:

```logsql
event.original:"cannot open file"
```

Both the field name and the phrase can contain arbitrary [utf-8](https://en.wikipedia.org/wiki/UTF-8)-encoded chars. For example:

```logsql
сообщение:"невозможно открыть файл"
```

The field name can be put inside quotes if it contains special chars, which may clash with the query syntax.
For example, the following query searches for the `cannot open file` phrase in the field `some:message`:

```logsql
"some:message":"cannot open file"
```

See also:

- [Exact filter](#exact-filter)
- [Word filter](#word-filter)
- [Prefix filter](#prefix-filter)
- [Logical filter](#logical-filter)


### Prefix filter

If you need to search for log messages with [words](#word) / phrases containing some prefix, then just add `*` char to the end of the [word](#word) / phrase in the query.
For example, the following query returns [log messages](https://docs.victoriametrics.com/victorialogs/keyconcepts/#message-field), which contain [words](#word) with `err` prefix:

```logsql
err*
```

This query matches the following [log messages](https://docs.victoriametrics.com/victorialogs/keyconcepts/#message-field):

- `err: foobar`
- `cannot open file: error occurred`

This query doesn't match the following log messages:

- `Error: foobar`, since the `Error` [word](#word) starts with capital letter. Use `i(err*)` for this case. See [these docs](#case-insensitive-filter) for details.
- `fooerror`, since the `fooerror` [word](#word) doesn't start with `err`. Use `~"err"` for this case. See [these docs](#substring-filter) for details.

Prefix filter can be applied to [phrases](#phrase-filter). For example, the following query matches
[log messages](https://docs.victoriametrics.com/victorialogs/keyconcepts/#message-field) containing phrases with `unexpected fail` prefix:

```logsql
"unexpected fail"*
```

This query matches the following [log messages](https://docs.victoriametrics.com/victorialogs/keyconcepts/#message-field):

- `unexpected fail: IO error`
- `error:unexpected failure`

This query doesn't match the following log messages:

- `unexpectedly failed`, since the `unexpectedly` doesn't match `unexpected` [word](#word). Use `unexpected* AND fail*` for this case.
  See [these docs](#logical-filter) for details.
- `failed to open file: unexpected EOF`, since `failed` [word](#word) occurs before the `unexpected` word. Use `unexpected AND fail*` for this case.
  See [these docs](#logical-filter) for details.

If the prefix contains double quotes, then either put `\` in front of double quotes or put the prefix inside single quotes. For example, the following filter searches
logs with `"foo":"bar` prefix:

```logsql
'"foo":"bar'*
```

By default the prefix filter is applied to the [`_msg` field](https://docs.victoriametrics.com/victorialogs/keyconcepts/#message-field).
Specify the needed [field name](https://docs.victoriametrics.com/victorialogs/keyconcepts/#data-model) in front of the prefix filter
in order to apply it to the given field. For example, the following query matches `log.level` field containing any word with the `err` prefix:

```logsql
log.level:err*
```

If the field name contains special chars, which may clash with the query syntax, then it may be put into quotes in the query.
For example, the following query matches `log:level` field containing any word with the `err` prefix.

```logsql
"log:level":err*
```

Performance tips:

- Prefer using [word filters](#word-filter) and [phrase filters](#phrase-filter) combined via [logical filter](#logical-filter)
  instead of prefix filter.
- Prefer moving [word filters](#word-filter) and [phrase filters](#phrase-filter) in front of prefix filter when using [logical filter](#logical-filter).
- See [other performance tips](#performance-tips).

See also:

- [Exact prefix filter](#exact-prefix-filter)
- [Word filter](#word-filter)
- [Phrase filter](#phrase-filter)
- [Exact-filter](#exact-filter)
- [Logical filter](#logical-filter)


### Substring filter

If it is needed to find logs with some substring, then `~"substring"` filter can be used. For example, the following query matches log entries,
which contain `ampl` text in the [`_msg` field](https://docs.victoriametrics.com/victorialogs/keyconcepts/#message-field):

```logsql
~"ampl"
```

It matches the following messages:

- `Example message`
- `This is a sample`

It doesn't match `EXAMPLE message`, since `AMPL` substring here is in uppercase. Use `~"(?i)ampl"` filter instead. Note that case-insensitive filter
may be much slower than case-sensitive one.

Performance tip: prefer using [word filter](#word-filter) and [phrase filter](#phrase-filter), since substring filter may be quite slow.

See also:

- [Word filter](#word-filter)
- [Phrase filter](#phrase-filter)
- [Regexp filter](#regexp-filter)


<<<<<<< HEAD
### Range comparison filter

LogsQL supports `field:>X`, `field:>=X`, `field:<X` and `field:<=X` filters, where `field` is the name of [log field](https://docs.victoriametrics.com/victorialogs/keyconcepts/#data-model)
and `X` is either [numeric value](#numeric-values) or a string. For example, the following query returns logs containing numeric values for the `response_size` field bigger than 10*1024:

```logsql
response_size:>10KiB
```

The following query returns logs with `user` field containing string values smaller than 'John`:

```logsql
username:<"John"
```

See also:

- [String range filter](#string-range-filter)
- [Range filter](#range-filter)

=======
>>>>>>> 31e23c6f
### Empty value filter

Sometimes it is needed to find log entries without the given [log field](https://docs.victoriametrics.com/victorialogs/keyconcepts/#data-model).
This can be performed with `log_field:""` syntax. For example, the following query matches log entries without `host.hostname` field:

```logsql
host.hostname:""
```

See also:

- [Any value filter](#any-value-filter)
- [Word filter](#word-filter)
- [Logical filter](#logical-filter)


### Any value filter

Sometimes it is needed to find log entries containing any non-empty value for the given [log field](https://docs.victoriametrics.com/victorialogs/keyconcepts/#data-model).
This can be performed with `log_field:*` syntax. For example, the following query matches log entries with non-empty `host.hostname` field:

```logsql
host.hostname:*
```

See also:

- [Empty value filter](#empty-value-filter)
- [Prefix filter](#prefix-filter)
- [Logical filter](#logical-filter)


### Exact filter

The [word filter](#word-filter) and [phrase filter](#phrase-filter) return [log messages](https://docs.victoriametrics.com/victorialogs/keyconcepts/#message-field),
which contain the given word or phrase inside them. The message may contain additional text other than the requested word or phrase. If you need searching for log messages
or [log fields](https://docs.victoriametrics.com/victorialogs/keyconcepts/#message-field) with the exact value, then use the `exact` filter.
For example, the following query returns log messages wih the exact value `fatal error: cannot find /foo/bar`:

```logsql
="fatal error: cannot find /foo/bar"
```

The query doesn't match the following log messages:

- `fatal error: cannot find /foo/bar/baz` or `some-text fatal error: cannot find /foo/bar`, since they contain an additional text
  other than the specified in the `exact` filter. Use `"fatal error: cannot find /foo/bar"` query in this case. See [these docs](#phrase-filter) for details.

- `FATAL ERROR: cannot find /foo/bar`, since the `exact` filter is case-sensitive. Use `i("fatal error: cannot find /foo/bar")` in this case.
  See [these docs](#case-insensitive-filter) for details.

By default the `exact` filter is applied to the [`_msg` field](https://docs.victoriametrics.com/victorialogs/keyconcepts/#message-field).
Specify the [field name](https://docs.victoriametrics.com/victorialogs/keyconcepts/#data-model) in front of the `exact` filter and put a colon after it
if it must be searched in the given field. For example, the following query returns log entries with the exact `error` value at `log.level` field:

```logsql
log.level:="error"
```

Both the field name and the phrase can contain arbitrary [utf-8](https://en.wikipedia.org/wiki/UTF-8)-encoded chars. For example:

```logsql
log.уровень:="ошибка"
```

The field name can be put inside quotes if it contains special chars, which may clash with the query syntax.
For example, the following query matches the `error` value in the field `log:level`:

```logsql
"log:level":="error"
```

See also:

- [Exact prefix filter](#exact-prefix-filter)
- [Multi-exact filter](#multi-exact-filter)
- [Word filter](#word-filter)
- [Phrase filter](#phrase-filter)
- [Prefix filter](#prefix-filter)
- [Logical filter](#logical-filter)


### Exact prefix filter

Sometimes it is needed to find log messages starting with some prefix. This can be done with the `="prefix"*` filter.
For example, the following query matches log messages, which start from `Processing request` prefix:

```logsql
="Processing request"*
```

This filter matches the following [log messages](https://docs.victoriametrics.com/victorialogs/keyconcepts/#message-field):

- `Processing request foobar`
- `Processing requests from ...`

It doesn't match the following log messages:

- `processing request foobar`, since the log message starts with lowercase `p`. Use `="processing request"* OR ="Processing request"*`
  query in this case. See [these docs](#logical-filter) for details.
- `start: Processing request`, since the log message doesn't start with `Processing request`. Use `"Processing request"` query in this case.
  See [these docs](#phrase-filter) for details.

By default the `exact` filter is applied to the [`_msg` field](https://docs.victoriametrics.com/victorialogs/keyconcepts/#message-field).
Specify the [field name](https://docs.victoriametrics.com/victorialogs/keyconcepts/#data-model) in front of the `exact` filter and put a colon after it
if it must be searched in the given field. For example, the following query returns log entries with `log.level` field, which starts with `err` prefix:

```logsql
log.level:="err"*
```

Both the field name and the phrase can contain arbitrary [utf-8](https://en.wikipedia.org/wiki/UTF-8)-encoded chars. For example:

```logsql
log.уровень:="ошиб"*
```

The field name can be put inside quotes if it contains special chars, which may clash with the query syntax.
For example, the following query matches `log:level` values starting with `err` prefix:

```logsql
"log:level":="err"*
```

See also:

- [Exact filter](#exact-filter)
- [Prefix filter](#prefix-filter)
- [Word filter](#word-filter)
- [Phrase filter](#phrase-filter)
- [Logical filter](#logical-filter)


### Multi-exact filter

Sometimes it is needed to locate log messages with a field containing one of the given values. This can be done with multiple [exact filters](#exact-filter)
combined into a single [logical filter](#logical-filter). For example, the following query matches log messages with `log.level` field
containing either `error` or `fatal` exact values:

```logsql
log.level:(="error" OR ="fatal")
```

While this solution works OK, LogsQL provides simpler and faster solution for this case - the `in()` filter.

```logsql
log.level:in("error", "fatal")
```

It works very fast for long lists passed to `in()`.

It is possible to pass arbitrary [query](#query-syntax) inside `in(...)` filter in order to match against the results of this query.
The query inside `in(...)` must end with [`fields`](#fields-pipe) pipe containing a single field name, so VictoriaLogs could
fetch results from this field. For example, the following query selects all the logs for the last 5 minutes for users,
who visited pages with `admin` [word](#word) in the `path` [field](https://docs.victoriametrics.com/victorialogs/keyconcepts/#data-model)
during the last day:

```logsql
_time:5m AND user_id:in(_time:1d AND path:admin | fields user_id)
```

See also:

- [Exact filter](#exact-filter)
- [Word filter](#word-filter)
- [Phrase filter](#phrase-filter)
- [Prefix filter](#prefix-filter)
- [Logical filter](#logical-filter)


### Case-insensitive filter

Case-insensitive filter can be applied to any word, phrase or prefix by wrapping the corresponding [word filter](#word-filter),
[phrase filter](#phrase-filter) or [prefix filter](#prefix-filter) into `i()`. For example, the following query returns
log messages with `error` word in any case:

```logsql
i(error)
```

The query matches the following [log messages](https://docs.victoriametrics.com/victorialogs/keyconcepts/#message-field):

- `unknown error happened`
- `ERROR: cannot read file`
- `Error: unknown arg`
- `An ErRoR occured`

The query doesn't match the following log messages:

- `FooError`, since the `FooError` [word](#word) has superflouos prefix `Foo`. Use `~"(?i)error"` for this case. See [these docs](#regexp-filter) for details.
- `too many Errors`, since the `Errors` [word](#word) has superflouos suffix `s`. Use `i(error*)` for this case.

By default the `i()` filter is applied to the [`_msg` field](https://docs.victoriametrics.com/victorialogs/keyconcepts/#message-field).
Specify the needed [field name](https://docs.victoriametrics.com/victorialogs/keyconcepts/#data-model) in front of the filter
in order to apply it to the given field. For example, the following query matches `log.level` field containing `error` [word](#word) in any case:

```logsql
log.level:i(error)
```

If the field name contains special chars, which may clash with the query syntax, then it may be put into quotes in the query.
For example, the following query matches `log:level` field containing `error` [word](#word) in any case.

```logsql
"log:level":i("error")
```

Performance tips:

- Prefer using case-sensitive filter over case-insensitive filter.
- Prefer moving [word filter](#word-filter), [phrase filter](#phrase-filter) and [prefix filter](#prefix-filter) in front of case-sensitive filter
  when using [logical filter](#logical-filter).
- See [other performance tips](#performance-tips).


See also:

- [Word filter](#word-filter)
- [Phrase filter](#phrase-filter)
- [Exact-filter](#exact-filter)
- [Logical filter](#logical-filter)


### Sequence filter

Sometimes it is needed to find [log messages](https://docs.victoriametrics.com/victorialogs/keyconcepts/#message-field)
with [words](#word) or phrases in a particular order. For example, if log messages with `error` word followed by `open file` phrase
must be found, then the following LogsQL query can be used:

```logsql
seq("error", "open file")
```

This query matches `some error: cannot open file /foo/bar` message, since the `open file` phrase goes after the `error` [word](#word).
The query doesn't match the `cannot open file: error` message, since the `open file` phrase is located in front of the `error` [word](#word).
If you need matching log messages with both `error` word and `open file` phrase, then use `error AND "open file"` query. See [these docs](#logical-filter)
for details.

By default the `seq()` filter is applied to the [`_msg` field](https://docs.victoriametrics.com/victorialogs/keyconcepts/#message-field).
Specify the needed [field name](https://docs.victoriametrics.com/victorialogs/keyconcepts/#data-model) in front of the filter
in order to apply it to the given field. For example, the following query matches `event.original` field containing `(error, "open file")` sequence:

```logsql
event.original:seq(error, "open file")
```

If the field name contains special chars, which may clash with the query syntax, then it may be put into quotes in the query.
For example, the following query matches `event:original` field containing `(error, "open file")` sequence:

```logsql
"event:original":seq(error, "open file")
```

See also:

- [Word filter](#word-filter)
- [Phrase filter](#phrase-filter)
- [Exact-filter](#exact-filter)
- [Logical filter](#logical-filter)


### Regexp filter

LogsQL supports regular expression filter with [re2 syntax](https://github.com/google/re2/wiki/Syntax) via `~"regex"` syntax.
For example, the following query returns all the log messages containing `err` or `warn` susbstrings:

```logsql
~"err|warn"
```

The query matches the following [log messages](https://docs.victoriametrics.com/victorialogs/keyconcepts/#message-field), which contain either `err` or `warn` substrings:

- `error: cannot read data`
- `2 warnings have been raised`
- `data trasferring finished`

The query doesn't match the following log messages:

- `ERROR: cannot open file`, since the `ERROR` word is in uppercase letters. Use `~"(?i)(err|warn)"` query for case-insensitive regexp search.
  See [these docs](https://github.com/google/re2/wiki/Syntax) for details. See also [case-insenstive filter docs](#case-insensitive-filter).
- `it is warmer than usual`, since it doesn't contain neither `err` nor `warn` substrings.

If the regexp contains double quotes, then either put `\` in front of double quotes or put the regexp inside single quotes. For example, the following regexp searches
logs matching `"foo":"(bar|baz)"` regexp:

```logsql
'"foo":"(bar|baz)"'
```

By default the regexp filter is applied to the [`_msg` field](https://docs.victoriametrics.com/victorialogs/keyconcepts/#message-field).
Specify the needed [field name](https://docs.victoriametrics.com/victorialogs/keyconcepts/#data-model) in front of the filter
in order to apply it to the given field. For example, the following query matches `event.original` field containing either `err` or `warn` substrings:

```logsql
event.original:~"err|warn"
```

If the field name contains special chars, which may clash with the query syntax, then it may be put into quotes in the query.
For example, the following query matches `event:original` field containing either `err` or `warn` substrings:

```logsql
"event:original":~"err|warn"
```

Performance tips:

- Prefer combining simple [word filter](#word-filter) with [logical filter](#logical-filter) instead of using regexp filter.
  For example, the `~"error|warning"` query can be substituted with `error OR warning` query, which usually works much faster.
  Note that the `~"error|warning"` matches `errors` as well as `warnings` [words](#word), while `error OR warning` matches
  only the specified [words](#word). See also [multi-exact filter](#multi-exact-filter).
- Prefer moving the regexp filter to the end of the [logical filter](#logical-filter), so lightweighter filters are executed first.
- Prefer using `="some prefix"*` instead of `~"^some prefix"`, since the [`exact` filter](#exact-prefix-filter) works much faster than the regexp filter.
- See [other performance tips](#performance-tips).

See also:

- [Case-insensitive filter](#case-insensitive-filter)
- [Logical filter](#logical-filter)


### Range filter

If you need to filter log message by some field containing only numeric values, then the `range()` filter can be used.
For example, if the `request.duration` field contains the request duration in seconds, then the following LogsQL query can be used
for searching for log entries with request durations exceeding 4.2 seconds:

```logsql
request.duration:range(4.2, Inf)
```

This query can be shortened to by using [range comparison filter](#range-comparison-filter):

```logsql
request.duration:>4.2
```

The lower and the upper bounds of the `range(lower, upper)` are excluded by default. If they must be included, then substitute the corresponding
parentheses with square brackets. For example:

- `range[1, 10)` includes `1` in the matching range
- `range(1, 10]` includes `10` in the matching range
- `range[1, 10]` includes `1` and `10` in the matching range

The range boundaries can contain any [supported numeric values](#numeric-values).

Note that the `range()` filter doesn't match [log fields](https://docs.victoriametrics.com/victorialogs/keyconcepts/#data-model)
with non-numeric values alongside numeric values. For example, `range(1, 10)` doesn't match `the request took 4.2 seconds`
[log message](https://docs.victoriametrics.com/victorialogs/keyconcepts/#message-field), since the `4.2` number is surrounded by other text.
Extract the numeric value from the message with `parse(_msg, "the request took <request_duration> seconds")` [transformation](#transformations)
and then apply the `range()` [filter pipe](#filter-pipe) to the extracted `request_duration` field.

Performance tips:

- It is better to query pure numeric [field](https://docs.victoriametrics.com/victorialogs/keyconcepts/#data-model)
  instead of extracting numeric field from text field via [transformations](#transformations) at query time.
- See [other performance tips](#performance-tips).

See also:

- [Range comparison filter](#range-comparison-filter)
- [IPv4 range filter](#ipv4-range-filter)
- [String range filter](#string-range-filter)
- [Length range filter](#length-range-filter)
- [Logical filter](#logical-filter)


### IPv4 range filter

If you need to filter log message by some field containing only [IPv4](https://en.wikipedia.org/wiki/Internet_Protocol_version_4) addresses such as `1.2.3.4`,
then the `ipv4_range()` filter can be used. For example, the following query matches log entries with `user.ip` address in the range `[127.0.0.0 - 127.255.255.255]`:

```logsql
user.ip:ipv4_range(127.0.0.0, 127.255.255.255)
```

The `ipv4_range()` accepts also IPv4 subnetworks in [CIDR notation](https://en.wikipedia.org/wiki/Classless_Inter-Domain_Routing#CIDR_notation).
For example, the following query is equivalent to the query above:

```logsql
user.ip:ipv4_range("127.0.0.0/8")
```

If you need matching a single IPv4 address, then just put it inside `ipv4_range()`. For example, the following query matches `1.2.3.4` IP
at `user.ip` [field](https://docs.victoriametrics.com/victorialogs/keyconcepts/#data-model):

```logsql
user.ip:ipv4_range("1.2.3.4")
```

Note that the `ipv4_range()` doesn't match a string with IPv4 address if this string contains other text. For example, `ipv4_range("127.0.0.0/24")`
doesn't match `request from 127.0.0.1: done` [log message](https://docs.victoriametrics.com/victorialogs/keyconcepts/#message-field),
since the `127.0.0.1` ip is surrounded by other text. Extract the IP from the message with `parse(_msg, "request from <ip>: done")` [transformation](#transformations)
and then apply the `ipv4_range()` [filter pipe](#filter-pipe) to the extracted `ip` field.

Hints:

- If you need searching for [log messages](https://docs.victoriametrics.com/victorialogs/keyconcepts/#message-field) containing the given `X.Y.Z.Q` IPv4 address,
  then `"X.Y.Z.Q"` query can be used. See [these docs](#phrase-filter) for details.
- If you need searching for [log messages](https://docs.victoriametrics.com/victorialogs/keyconcepts/#message-field) containing
  at least a single IPv4 address out of the given list, then `"ip1" OR "ip2" ... OR "ipN"` query can be used. See [these docs](#logical-filter) for details.
- If you need finding log entries with `ip` field in multiple ranges, then use `ip:(ipv4_range(range1) OR ipv4_range(range2) ... OR ipv4_range(rangeN))` query.
  See [these docs](#logical-filter) for details.

Performance tips:

- It is better querying pure IPv4 [field](https://docs.victoriametrics.com/victorialogs/keyconcepts/#data-model)
  instead of extracting IPv4 from text field via [transformations](#transformations) at query time.
- See [other performance tips](#performance-tips).

See also:

- [Range filter](#range-filter)
- [String range filter](#string-range-filter)
- [Length range filter](#length-range-filter)
- [Logical filter](#logical-filter)


### String range filter

If you need to filter log message by some field with string values in some range, then `string_range()` filter can be used.
For example, the following LogsQL query matches log entries with `user.name` field starting from `A` and `B` chars:

```logsql
user.name:string_range(A, C)
```

The `string_range()` includes the lower bound, while excluding the upper bound. This simplifies querying distinct sets of logs.
For example, the `user.name:string_range(C, E)` would match `user.name` fields, which start from `C` and `D` chars.

See also:

- [Range comparison filter](#range-comparison-filter)
- [Range filter](#range-filter)
- [IPv4 range filter](#ipv4-range-filter)
- [Length range filter](#length-range-filter)
- [Logical filter](#logical-filter)


### Length range filter

If you need to filter log message by its length, then `len_range()` filter can be used.
For example, the following LogsQL query matches [log messages](https://docs.victoriametrics.com/victorialogs/keyconcepts/#message-field)
with lengths in the range `[5, 10]` chars:

```logsql
len_range(5, 10)
```

This query matches the following log messages, since their length is in the requested range:

- `foobar`
- `foo bar`

This query doesn't match the following log messages:

- `foo`, since it is too short
- `foo bar baz abc`, sinc it is too long

It is possible to use `inf` as the upper bound. For example, the following query matches [log messages](https://docs.victoriametrics.com/victorialogs/keyconcepts/#message-field)
with the length bigger or equal to 5 chars:

```logsql
len_range(5, inf)
```

The range boundaries can be expressed in the following forms:

- Hexadecimal form. For example, `len_range(0xff, 0xABCD)`.
- Binary form. Form example, `len_range(0b100110, 0b11111101)`
- Integer form with `_` delimiters for better readability. For example, `len_range(1_000, 2_345_678)`.

By default the `len_range()` is applied to the [`_msg` field](https://docs.victoriametrics.com/victorialogs/keyconcepts/#message-field).
Put the [field name](https://docs.victoriametrics.com/victorialogs/keyconcepts/#data-model) in front of the `len_range()` in order to apply
the filter to the needed field. For example, the following query matches log entries with the `foo` field length in the range `[10, 20]` chars:

```logsql
foo:len_range(10, 20)
```

See also:

- [Range filter](#range-filter)
- [Logical filter](#logical-filter)


### Logical filter

Simpler LogsQL [filters](#filters) can be combined into more complex filters with the following logical operations:

- `q1 AND q2` - matches common log entries returned by both `q1` and `q2`. Arbitrary number of [filters](#filters) can be combined with `AND` operation.
  For example, `error AND file AND app` matches [log messages](https://docs.victoriametrics.com/victorialogs/keyconcepts/#message-field),
  which simultaneously contain `error`, `file` and `app` [words](#word).
  The `AND` operation is frequently used in LogsQL queries, so it is allowed to skip the `AND` word.
  For example, `error file app` is equivalent to `error AND file AND app`.

- `q1 OR q2` - merges log entries returned by both `q1` and `q2`. Aribtrary number of [filters](#filters) can be combined with `OR` operation.
  For example, `error OR warning OR info` matches [log messages](https://docs.victoriametrics.com/victorialogs/keyconcepts/#message-field),
  which contain at least one of `error`, `warning` or `info` [words](#word).

- `NOT q` - returns all the log entries except of those which match `q`. For example, `NOT info` returns all the
  [log messages](https://docs.victoriametrics.com/victorialogs/keyconcepts/#message-field),
  which do not contain `info` [word](#word). The `NOT` operation is frequently used in LogsQL queries, so it is allowed substituting `NOT` with `!` in queries.
  For example, `!info` is equivalent to `NOT info`.

The `NOT` operation has the highest priority, `AND` has the middle priority and `OR` has the lowest priority.
The priority order can be changed with parentheses. For example, `NOT info OR debug` is interpreted as `(NOT info) OR debug`,
so it matches [log messages](https://docs.victoriametrics.com/victorialogs/keyconcepts/#message-field),
which do not contain `info` [word](#word), while it also matches messages with `debug` word (which may contain the `info` word).
This is not what most users expect. In this case the query can be rewritten to `NOT (info OR debug)`,
which correctly returns log messages without `info` and `debug` [words](#word).

LogsQL supports arbitrary complex logical queries with arbitrary mix of `AND`, `OR` and `NOT` operations and parentheses.

By default logical filters apply to the [`_msg` field](https://docs.victoriametrics.com/victorialogs/keyconcepts/#message-field)
unless the inner filters explicitly specify the needed [log field](https://docs.victoriametrics.com/victorialogs/keyconcepts/#data-model) via `field_name:filter` syntax.
For example, `(error OR warn) AND host.hostname:host123` is interpreted as `(_msg:error OR _msg:warn) AND host.hostname:host123`.

It is possible to specify a single [log field](https://docs.victoriametrics.com/victorialogs/keyconcepts/#data-model) for multiple filters
with the following syntax:

```logsql
field_name:(q1 OR q2 OR ... qN)
```

For example, `log.level:error OR log.level:warning OR log.level:info` can be substituted with the shorter query: `log.level:(error OR warning OR info)`.

Performance tips:

- VictoriaLogs executes logical operations from the left to the right, so it is recommended moving the most specific
  and the fastest filters (such as [word filter](#word-filter) and [phrase filter](#phrase-filter)) to the left,
  while moving less specific and the slowest filters (such as [regexp filter](#regexp-filter) and [case-insensitive filter](#case-insensitive-filter))
  to the right. For example, if you need to find [log messages](https://docs.victoriametrics.com/victorialogs/keyconcepts/#message-field)
  with the `error` word, which match some `/foo/(bar|baz)` regexp,
  it is better from performance PoV to use the query `error ~"/foo/(bar|baz)"` instead of `~"/foo/(bar|baz)" error`.

  The most specific filter means that it matches the lowest number of log entries comparing to other filters.

- See [other performance tips](#performance-tips).

## Pipes

Additionally to [filters](#filters), LogsQL query may contain arbitrary mix of '|'-delimited actions known as `pipes`.
For example, the following query uses [`stats`](#stats-pipe), [`sort`](#sort-pipe) and [`limit`](#limit-pipe) pipes
for returning top 10 [log streams](https://docs.victoriametrics.com/victorialogs/keyconcepts/#stream-fields)
with the biggest number of logs during the last 5 minutes:

```logsql
_time:5m | stats by (_stream) count() per_stream_logs | sort by (per_stream_logs desc) | limit 10
```

LogsQL supports the following pipes:

- [`copy`](#copy-pipe) copies [log fields](https://docs.victoriametrics.com/victorialogs/keyconcepts/#data-model).
- [`delete`](#delete-pipe) deletes [log fields](https://docs.victoriametrics.com/victorialogs/keyconcepts/#data-model).
- [`extract`](#extract-pipe) extracts the sepcified text into the given log fields.
- [`field_names`](#field_names-pipe) returns all the names of [log fields](https://docs.victoriametrics.com/victorialogs/keyconcepts/#data-model).
- [`fields`](#fields-pipe) selects the given set of [log fields](https://docs.victoriametrics.com/victorialogs/keyconcepts/#data-model).
- [`filter`](#filter-pipe) applies additional [filters](#filters) to results.
- [`format`](#format-pipe) formats ouptut field from input [log fields](https://docs.victoriametrics.com/victorialogs/keyconcepts/#data-model).
- [`limit`](#limit-pipe) limits the number selected logs.
- [`offset`](#offset-pipe) skips the given number of selected logs.
- [`pack_json`](#pack_json-pipe) packs [log fields](https://docs.victoriametrics.com/victorialogs/keyconcepts/#data-model) into JSON object.
- [`rename`](#rename-pipe) renames [log fields](https://docs.victoriametrics.com/victorialogs/keyconcepts/#data-model).
- [`replace`](#replace-pipe) replaces substrings in the specified [log fields](https://docs.victoriametrics.com/victorialogs/keyconcepts/#data-model).
- [`replace_regexp`](#replace_regexp-pipe) updates [log fields](https://docs.victoriametrics.com/victorialogs/keyconcepts/#data-model) with regular expressions.
- [`sort`](#sort-pipe) sorts logs by the given [fields](https://docs.victoriametrics.com/victorialogs/keyconcepts/#data-model).
- [`stats`](#stats-pipe) calculates various stats over the selected logs.
- [`uniq`](#uniq-pipe) returns unique log entires.
- [`unpack_json`](#unpack_json-pipe) unpacks JSON fields from [log fields](https://docs.victoriametrics.com/victorialogs/keyconcepts/#data-model).
- [`unpack_logfmt`](#unpack_logfmt-pipe) unpacks [logfmt](https://brandur.org/logfmt) fields from [log fields](https://docs.victoriametrics.com/victorialogs/keyconcepts/#data-model).
- [`unroll`](#unroll-pipe) unrolls JSON arrays from [log fields](https://docs.victoriametrics.com/victorialogs/keyconcepts/#data-model).

### copy pipe

If some [log fields](https://docs.victoriametrics.com/victorialogs/keyconcepts/#data-model) must be copied, then `| copy src1 as dst1, ..., srcN as dstN` [pipe](#pipes) can be used.
For example, the following query copies `host` field to `server` for logs over the last 5 minutes, so the output contains both `host` and `server` fields:

```logsq
_time:5m | copy host as server
```

Multiple fields can be copied with a single `| copy ...` pipe. For example, the following query copies
[`_time` field](https://docs.victoriametrics.com/victorialogs/keyconcepts/#time-field) to `timestamp`, while [`_msg` field](https://docs.victoriametrics.com/victorialogs/keyconcepts/#message-field)
is copied to `message`:

```logsql
_time:5m | copy _time as timestmap, _msg as message
```

The `as` keyword is optional.

`cp` keyword can be used instead of `copy` for convenience. For example, `_time:5m | cp foo bar` is equivalent to `_time:5m | copy foo as bar`.

See also:

- [`rename` pipe](#rename-pipe)
- [`fields` pipe](#fields-pipe)
- [`delete` pipe](#delete-pipe)

### delete pipe

If some [log fields](https://docs.victoriametrics.com/victorialogs/keyconcepts/#data-model) must be deleted, then `| delete field1, ..., fieldN` [pipe](#pipes) can be used.
For example, the following query deletes `host` and `app` fields from the logs over the last 5 minutes:

```logsql
_time:5m | delete host, app
```

`del` and `rm` keywords can be used instead of `delete` for convenience. For example, `_time:5m | del host` is equivalent to `_time:5m | rm host` and `_time:5m | delete host`.

See also:

- [`rename` pipe](#rename-pipe)
- [`fields` pipe](#fields-pipe)

### extract pipe

`| extract "pattern" from field_name` [pipe](#pipes) allows extracting abitrary text into output fields according to the [`pattern`](#format-for-extract-pipe-pattern) from the given
[`field_name`](https://docs.victoriametrics.com/victorialogs/keyconcepts/#data-model). Existing log fields remain unchanged after the `| extract ...` pipe.

`| extract ...` can be useful for extracting additional fields needed for further data processing with other pipes such as [`stats` pipe](#stats-pipe) or [`sort` pipe](#sort-pipe).

For example, the following query selects logs with the `error` [word](#word) for the last day,
extracts ip address from [`_msg` field](https://docs.victoriametrics.com/victorialogs/keyconcepts/#message-field) into `ip` field and then calculates top 10 ip addresses
with the biggest number of logs:

```logsql
_time:1d error | extract "ip=<ip> " from _msg | stats by (ip) count() logs | sort by (logs) desc limit 10
```

It is expected that `_msg` field contains `ip=...` substring ending with space. For example, `error ip=1.2.3.4 from user_id=42`.
If there is no such substring in the current `_msg` field, then the `ip` output field will be empty.

If the `| extract ...` pipe is applied to [`_msg` field](https://docs.victoriametrics.com/victorialogs/keyconcepts/#message-field), then the `from _msg` part can be omitted.
For example, the following query is equivalent to the previous one:

```logsql
_time:1d error | extract "ip=<ip> " | stats by (ip) count() logs | sort by (logs) desc limit 10
```

If the `pattern` contains double quotes, then either put `\` in front of double quotes or put the `pattern` inside single quotes.
For example, the following query extracts `ip` from the corresponding JSON field:

```logsql
_time:5m | extract '"ip":"<ip>"'
```

Add `keep_original_fields` to the end of `extract ...` when the original non-empty values of the fields mentioned in the pattern must be preserved
instead of overwriting it with the extracted values. For example, the following query extracts `<ip>` only if the original value for `ip` field is missing or is empty:

```logsql
_time:5m | extract 'ip=<ip> ' keep_original_fields
```

By default `extract` writes empty matching fields to the output, which may overwrite existing values. Add `skip_empty_results` to the end of `extract ...`
in order to prevent from overwriting the existing values for the corresponding fields with empty values.
For example, the following query preserves the original `ip` field value if `foo` field doesn't contain the matching ip:

```logsql
_time:5m | extract 'ip=<ip> ' from foo skip_empty_results
```

Performance tip: it is recommended using more specific [log filters](#filters) in order to reduce the number of log entries, which are passed to `extract`.
See [general performance tips](#performance-tips) for details.

See also:

- [Format for extract pipe pattern](#format-for-extract-pipe-pattern)
- [Conditional extract](#conditional-extract)
- [`unpack_json` pipe](#unpack_json-pipe)
- [`unpack_logfmt` pipe](#unpack_logfmt-pipe)

#### Format for extract pipe pattern

The `pattern` part from [`extract ` pipe](#extract-pipe) has the following format:

```
text1<field1>text2<field2>...textN<fieldN>textN+1
```

Where `text1`, ... `textN+1` is arbitrary non-empty text, which matches as is to the input text.

The `field1`, ... `fieldN` are placeholders, which match a substring of any length (including zero length) in the input text until the next `textX`.
Placeholders can be anonymous and named. Anonymous placeholders are written as `<_>`. They are used for convenience when some input text
must be skipped until the next `textX`. Named palceholders are written as `<some_name>`, where `some_name` is the name of the log field to store
the corresponding matching substring to.

Matching starts from the first occurence of the `text1` in the input text. If the `pattern` starts with `<field1>` and doesn't contain `text1`,
then the matching starts from the beginning of the input text. Matching is performed sequentially according to the `pattern`. If some `textX` isn't found
in the remaining input text, then the remaining named placeholders receive empty string values and the matching finishes prematurely.

Matching finishes successfully when `textN+1` is found in the input text.
If the `pattern` ends with `<fieldN>` and doesn't contain `textN+1`, then the `<fieldN>` matches the remaining input text.

For example, if [`_msg` field](https://docs.victoriametrics.com/victorialogs/keyconcepts/#message-field) contains the following text:

```
1.2.3.4 GET /foo/bar?baz 404 "Mozilla  foo bar baz" some tail here
```

Then the following `pattern` can be used for extracting `ip`, `path` and `user_agent` fields from it:

```
<ip> <_> <path> <_> "<user_agent>"
```

Note that the user-agent part of the log message is in double quotes. This means that it may contain special chars, including escaped double quote, e.g. `\"`.
This may break proper matching of the string in double quotes.

VictoriaLogs automatically detects quoted strings and automatically unquotes them if the first matching char in the placeholder is double quote or backtick.
So it is better to use the following `pattern` for proper matching of quoted `user_agent` string:

```
<ip> <_> <path> <_> <user_agent>
```

This is useful for extracting JSON strings. For example, the following `pattern` properly extracts the `message` JSON string into `msg` field, even if it contains special chars:

```
"message":<msg>
```

The automatic string unquoting can be disabled if needed by adding `plain:` prefix in front of the field name. For example, if some JSON array of string values must be captured
into `json_array` field, then the following `pattern` can be used:

```
some json string array: [<plain:json_array>]
```

If some special chars such as `<` must be matched by the `pattern`, then they can be [html-escaped](https://en.wikipedia.org/wiki/List_of_XML_and_HTML_character_entity_references).
For example, the following `pattern` properly matches `a < b` text by extracting `a` into `left` field and `b` into `right` field:

```
<left> &lt; <right>
```

#### Conditional extract

If some log entries must be skipped from [`extract` pipe](#extract-pipe), then add `if (<filters>)` filter after the `extract` word.
The `<filters>` can contain arbitrary [filters](#filters). For example, the following query extracts `ip` field
from [`_msg` field](https://docs.victoriametrics.com/victorialogs/keyconcepts/#data-model) only
if the input [log entry](https://docs.victoriametrics.com/victorialogs/keyconcepts/#data-model) doesn't contain `ip` field or this field is empty:

```logsql
_time:5m | extract if (ip:"") "ip=<ip> "
```

An alternative approach is to add `keep_original_fields` to the end of `extract`, in order to keep the original non-empty values for the extracted fields.
For example, the following query is equivalent to the previous one:

```logsql
_time:5m | extract "ip=<ip> " keep_original_fields
```

### field_names pipe

`| field_names` [pipe](#pipes) returns all the names of [log fields](https://docs.victoriametrics.com/victorialogs/keyconcepts/#data-model)
with an estimated number of logs per each field name.
For example, the following query returns all the field names with the number of matching logs over the last 5 minutes:

```logsql
_time:5m | field_names
```

Field names are returned in arbitrary order. Use [`sort` pipe](#sort-pipe) in order to sort them if needed.

See also:

- [`uniq` pipe](#uniq-pipe)

### fields pipe

By default all the [log fields](https://docs.victoriametrics.com/victorialogs/keyconcepts/#data-model) are returned in the response.
It is possible to select the given set of log fields with `| fields field1, ..., fieldN` [pipe](#pipes). For example, the following query selects only `host`
and [`_msg`](https://docs.victoriametrics.com/victorialogs/keyconcepts/#message-field) fields from logs for the last 5 minutes:

```logsq
_time:5m | fields host, _msg
```

`keep` can be used instead of `fields` for convenience. For example, the following query is equivalent to the previous one:

```logsql
_time:5m | keep host, _msg
```

See also:

- [`copy` pipe](#copy-pipe)
- [`rename` pipe](#rename-pipe)
- [`delete` pipe](#delete-pipe)

### filter pipe

The `| filter ...` [pipe](#pipes) allows filtering the selected logs entries with arbitrary [filters](#filters).

For example, the following query returns `host` [field](https://docs.victoriametrics.com/victorialogs/keyconcepts/#data-model) values
if the number of log messages with the `error` [word](#word) for them over the last hour exceeds `1_000`:

```logsql
_time:1h error | stats by (host) count() logs_count | filter logs_count:> 1_000
```

It is allowed to omit `filter` prefix if the used filters do not clash with [pipe names](#pipes).
So the following query is equivalent to the previous one:

```logsql
_time:1h error | stats by (host) count() logs_count | logs_count:> 1_000
```

See also:

- [`stats` pipe](#stats-pipe)
- [`sort` pipe](#sort-pipe)

### format pipe

`| format "pattern" as result_field` [pipe](#pipe) combines [log fields](https://docs.victoriametrics.com/victorialogs/keyconcepts/#data-model)
according to the `pattern` and stores it to the `result_field`.

For example, the following query stores `request from <ip>:<port>` text into [`_msg` field](https://docs.victoriametrics.com/victorialogs/keyconcepts/#message-field),
by substituting `<ip>` and `<port>` with the corresponding [log field](https://docs.victoriametrics.com/victorialogs/keyconcepts/#data-model) values:

```logsql
_time:5m | format "request from <ip>:<port>" as _msg
```

If the result of the `format` pattern is stored into [`_msg` field](https://docs.victoriametrics.com/victorialogs/keyconcepts/#message-field),
then `as _msg` part can be omitted. The following query is equivalent to the previous one:

```logsql
_time:5m | format "request from <ip>:<port>"
```

If some field values must be put into double quotes before formatting, then add `q:` in front of the corresponding field name.
For example, the following command generates properly encoded JSON object from `_msg` and `stacktrace` [log fields](https://docs.victoriametrics.com/victorialogs/keyconcepts/#data-model)
and stores it into `my_json` output field:

```logsql
_time:5m | format '{"_msg":<q:_msg>,"stacktrace":<q:stacktrace>}' as my_json
```

Add `keep_original_fields` to the end of `format ... as result_field` when the original non-empty value of the `result_field` must be preserved
instead of overwriting it with the `format` results. For example, the following query adds formatted result to `foo` field only if it was missing or empty:

```logsql
_time:5m | format 'some_text' as foo keep_original_fields
```

Add `skip_empty_results` to the end of `format ...` if emty results shouldn't be written to the output. For example, the following query adds formatted result to `foo` field
when at least `field1` or `field2` aren't empty, while preserving the original `foo` value:

```logsql
_time:5m | format "<field1><field2>" as foo skip_empty_results
```

Performance tip: it is recommended using more specific [log filters](#filters) in order to reduce the number of log entries, which are passed to `format`.
See [general performance tips](#performance-tips) for details.

See also:

- [Conditional format](#conditional-format)
- [`replace` pipe](#replace-pipe)
- [`replace_regexp` pipe](#replace_regexp-pipe)
- [`extract` pipe](#extract-pipe)


#### Conditional format

If the [`format` pipe](#format-pipe) musn't be applied to every [log entry](https://docs.victoriametrics.com/victorialogs/keyconcepts/#data-model),
then add `if (<filters>)` just after the `format` word.
The `<filters>` can contain arbitrary [filters](#filters). For example, the following query stores the formatted result to `message` field
only if `ip` and `host` [fields](https://docs.victoriametrics.com/victorialogs/keyconcepts/#data-model) aren't empty:

```logsql
_time:5m | format if (ip:* and host:*) "request from <ip>:<host>" as message
```

### limit pipe

If only a subset of selected logs must be processed, then `| limit N` [pipe](#pipes) can be used, where `N` can contain any [supported integer numeric value](#numeric-values).
For example, the following query returns up to 100 logs over the last 5 minutes:

```logsql
_time:5m | limit 100
```

`head` keyword can be used instead of `limit` for convenience. For example, `_time:5m | head 100` is equivalent to `_time:5m | limit 100`.

The `N` in `head N` can be omitted - in this case up to 10 matching logs are returned:

```logsql
error | head
```

By default rows are selected in arbitrary order because of performance reasons, so the query above can return different sets of logs every time it is executed.
[`sort` pipe](#sort-pipe) can be used for making sure the logs are in the same order before applying `limit ...` to them.

See also:

- [`sort` pipe](#sort-pipe)
- [`offset` pipe](#offset-pipe)

### offset pipe

If some selected logs must be skipped after [`sort`](#sort-pipe), then `| offset N` [pipe](#pipes) can be used, where `N` can contain any [supported integer numeric value](#numeric-values).
For example, the following query skips the first 100 logs over the last 5 minutes after soring them by [`_time`](https://docs.victoriametrics.com/victorialogs/keyconcepts/#time-field):

```logsql
_time:5m | sort by (_time) | offset 100
```

`skip` keyword can be used instead of `offset` keyword for convenience. For example, `_time:5m | skip 10` is equivalent to `_time:5m | offset 10`.

Note that skipping rows without sorting has little sense, since they can be returned in arbitrary order because of performance reasons.
Rows can be sorted with [`sort` pipe](#sort-pipe).

See also:

- [`limit` pipe](#limit-pipe)
- [`sort` pipe](#sort-pipe)

### pack_json pipe

`| pack_json as field_name` [pipe](#pipe) packs all [log fields](https://docs.victoriametrics.com/victorialogs/keyconcepts/#data-model) into JSON object
and stores its as a string in the given `field_name`.

For example, the following query packs all the fields into JSON object and stores it into [`_msg` field](https://docs.victoriametrics.com/victorialogs/keyconcepts/#message-field)
for logs over the last 5 minutes:

```logsql
_time:5m | pack_json as _msg
```

The `as _msg` part can be omitted if packed JSON object is stored into [`_msg` field](https://docs.victoriametrics.com/victorialogs/keyconcepts/#message-field).
The following query is equivalent to the previous one:

```logsql
_time:5m | pack_json
```

The `pack_json` doesn't touch other labels. If you do not need them, then add [`| fields ...`](#fields-pipe) after the `pack_json` pipe. For example, the following query
leaves only the `foo` label with the original log fields packed into JSON:

```logsql
_time:5m | pack_json as foo | fields foo
```

See also:

- [`unpack_json` pipe](#unpack_json-pipe)


### rename pipe

If some [log fields](https://docs.victoriametrics.com/victorialogs/keyconcepts/#data-model) must be renamed, then `| rename src1 as dst1, ..., srcN as dstN` [pipe](#pipes) can be used.
For example, the following query renames `host` field to `server` for logs over the last 5 minutes, so the output contains `server` field instead of `host` field:

```logsql
_time:5m | rename host as server
```

Multiple fields can be renamed with a single `| rename ...` pipe. For example, the following query renames `host` to `instance` and `app` to `job`:

```logsql
_time:5m | rename host as instance, app as job
```

The `as` keyword is optional.

`mv` keyword can be used instead of `rename` keyword for convenience. For example, `_time:5m | mv foo bar` is equivalent to `_time:5m | rename foo as bar`.

See also:

- [`copy` pipe](#copy-pipe)
- [`fields` pipe](#fields-pipe)
- [`delete` pipe](#delete-pipe)

### replace pipe

`| replace ("old", "new") at field` [pipe](#pipes) replaces all the occurences of the `old` substring with the `new` substring
in the given [`field`](https://docs.victoriametrics.com/victorialogs/keyconcepts/#data-model).

For example, the following query replaces all the `secret-password` substrings with `***` in the [`_msg` field](https://docs.victoriametrics.com/victorialogs/keyconcepts/#message-field)
for logs over the last 5 minutes:

```logsql
_time:5m | replace ("secret-password", "***") at _msg
```

The `at _msg` part can be omitted if the replacement occurs in the [`_msg` field](https://docs.victoriametrics.com/victorialogs/keyconcepts/#message-field).
The following query is equivalent to the previous one:

```logsql
_time:5m | replace ("secret-password", "***")
```

The number of replacements can be limited with `limit N` at the end of `replace`. For example, the following query replaces only the first `foo` substring with `bar`
at the [log field](https://docs.victoriametrics.com/victorialogs/keyconcepts/#data-model) `baz`:

```logsql
_time:5m | replace ('foo', 'bar') at baz limit 1
```

Performance tip: it is recommended using more specific [log filters](#filters) in order to reduce the number of log entries, which are passed to `replace`.
See [general performance tips](#performance-tips) for details.

See also:

- [Conditional replace](#conditional-replace)
- [`replace_regexp` pipe](#replace_regexp-pipe)
- [`format` pipe](#format-pipe)
- [`extract` pipe](#extract-pipe)

#### Conditional replace

If the [`replace` pipe](#replace-pipe) musn't be applied to every [log entry](https://docs.victoriametrics.com/victorialogs/keyconcepts/#data-model),
then add `if (<filters>)` after `replace`.
The `<filters>` can contain arbitrary [filters](#filters). For example, the following query replaces `secret` with `***` in the `password` field
only if `user_type` field equals to `admin`:

```logsql
_time:5m | replace if (user_type:=admin) replace ("secret", "***") at password
```

### replace_regexp pipe

`| replace_regexp ("regexp", "replacement") at field` [pipe](#pipes) replaces all the substrings matching the given `regexp` with the given `replacement`
in the given [`field`](https://docs.victoriametrics.com/victorialogs/keyconcepts/#data-model).

The `regexp` must contain regular expression with [RE2 syntax](https://github.com/google/re2/wiki/Syntax).
The `replacement` may contain `$N` or `${N}` placeholders, which are substituted with the `N-th` capturing group in the `regexp`.

For example, the following query replaces all the substrings starting with `host-` and ending with `-foo` with the contents between `host-` and `-foo` in the [`_msg` field](https://docs.victoriametrics.com/victorialogs/keyconcepts/#message-field) for logs over the last 5 minutes:

```logsql
_time:5m | replace_regexp ("host-(.+?)-foo", "$1") at _msg
```

The `at _msg` part can be omitted if the replacement occurs in the [`_msg` field](https://docs.victoriametrics.com/victorialogs/keyconcepts/#message-field).
The following query is equivalent to the previous one:

```logsql
_time:5m | replace_regexp ("host-(.+?)-foo", "$1")
```

The number of replacements can be limited with `limit N` at the end of `replace`. For example, the following query replaces only the first `password: ...` substring
ending with whitespace with empty substring at the [log field](https://docs.victoriametrics.com/victorialogs/keyconcepts/#data-model) `baz`:

```logsql
_time:5m | replace_regexp ('password: [^ ]+', '') at baz limit 1
```

Performance tips:

- It is recommended using [`replace` pipe](#replace-pipe) instead of `replace_regexp` if possible, since it works faster.
- It is recommended using more specific [log filters](#filters) in order to reduce the number of log entries, which are passed to `replace`.
  See [general performance tips](#performance-tips) for details.

See also:

- [Conditional replace_regexp](#conditional-replace_regexp)
- [`replace` pipe](#replace-pipe)
- [`format` pipe](#format-pipe)
- [`extract` pipe](#extract-pipe)

#### Conditional replace_regexp

If the [`replace_regexp` pipe](#replace-pipe) musn't be applied to every [log entry](https://docs.victoriametrics.com/victorialogs/keyconcepts/#data-model),
then add `if (<filters>)` after `replace_regexp`.
The `<filters>` can contain arbitrary [filters](#filters). For example, the following query replaces `password: ...` substrings ending with whitespace
with `***` in the `foo` field only if `user_type` field equals to `admin`:

```logsql
_time:5m | replace_regexp if (user_type:=admin) replace ("password: [^ ]+", "") at foo
```

### sort pipe

By default logs are selected in arbitrary order because of performance reasons. If logs must be sorted, then `| sort by (field1, ..., fieldN)` [pipe](#pipes) can be used.
The returned logs are sorted by the given [fields](https://docs.victoriametrics.com/victorialogs/keyconcepts/#data-model)
using [natural sorting](https://en.wikipedia.org/wiki/Natural_sort_order).

For example, the following query returns logs for the last 5 minutes sorted by [`_stream`](https://docs.victoriametrics.com/victorialogs/keyconcepts/#stream-fields)
and then by [`_time`](https://docs.victoriametrics.com/victorialogs/keyconcepts/#time-field):

```logsql
_time:5m | sort by (_stream, _time)
```

Add `desc` after the given log field in order to sort in reverse order of this field. For example, the following query sorts log fields in reverse order of `request_duration_seconds` field:

```logsql
_time:5m | sort by (request_duration_seconds desc)
```

The reverse order can be applied globally via `desc` keyword after `by(...)` clause:

```logsql
_time:5m | sort by (foo, bar) desc
```

The `by` keyword can be skipped in `sort ...` pipe. For example, the following query is equivalent to the previous one:

```logsql
_time:5m | sort (foo, bar) desc
```

Sorting of big number of logs can consume a lot of CPU time and memory. Sometimes it is enough to return the first `N` entries with the biggest
or the smallest values. This can be done by adding `limit N` to the end of `sort ...` pipe.
Such a query consumes lower amounts of memory when sorting big number of logs, since it keeps in memory only `N` log entries.
For example, the following query returns top 10 log entries with the biggest values
for the `request_duration` [field](https://docs.victoriametrics.com/victorialogs/keyconcepts/#data-model) during the last hour:

```logsql
_time:1h | sort by (request_duration desc) limit 10
```

If the first `N` sorted results must be skipped, then `offset N` can be added to `sort` pipe. For example,
the following query skips the first 10 logs with the biggest `request_duration` [field](https://docs.victoriametrics.com/victorialogs/keyconcepts/#data-model),
and then returns the next 20 sorted logs for the last 5 minutes:

```logsql
_time:1h | sort by (request_duration desc) offset 10 limit 20
```

Note that sorting of big number of logs can be slow and can consume a lot of additional memory.
It is recommended limiting the number of logs before sorting with the following approaches:

- Adding `limit N` to the end of `sort ...` pipe.
- Reducing the selected time range with [time filter](#time-filter).
- Using more specific [filters](#filters), so they select less logs.
- Limiting the number of selected [fields](https://docs.victoriametrics.com/victorialogs/keyconcepts/#data-model) via [`fields` pipe](#fields-pipe).

See also:

- [`stats` pipe](#stats-pipe)
- [`limit` pipe](#limit-pipe)
- [`offset` pipe](#offset-pipe)

### stats pipe

`| stats ...` pipe allows calculating various stats over the selected logs. For example, the following LogsQL query
uses [`count` stats function](#count-stats) for calculating the number of logs for the last 5 minutes:

```logsql
_time:5m | stats count() logs_total
```

`| stats ...` pipe has the following basic format:

```logsql
... | stats
  stats_func1(...) as result_name1,
  ...
  stats_funcN(...) as result_nameN
```

Where `stats_func*` is any of the supported [stats function](#stats-pipe-functions), while `result_name*` is the name of the log field
to store the result of the corresponding stats function. The `as` keyword is optional.

For example, the following query calculates the following stats for logs over the last 5 minutes:

- the number of logs with the help of [`count` stats function](#count-stats);
- the number of unique [log streams](https://docs.victoriametrics.com/victorialogs/keyconcepts/#stream-fields) with the help of [`count_uniq` stats function](#count_uniq-stats):

```logsql
_time:5m | stats count() logs_total, count_uniq(_stream) streams_total
```

It is allowed to omit `stats` prefix for convenience. So the following query is equivalent to the previous one:

```logsql
_time:5m | count() logs_total, count_uniq(_stream) streams_total
```

See also:

- [stats by fields](#stats-by-fields)
- [stats by time buckets](#stats-by-time-buckets)
- [stats by time buckets with timezone offset](#stats-by-time-buckets-with-timezone-offset)
- [stats by field buckets](#stats-by-field-buckets)
- [stats by IPv4 buckets](#stats-by-ipv4-buckets)
- [stats with additional filters](#stats-with-additional-filters)
- [stats pipe functions](#stats-pipe-functions)
- [`sort` pipe](#sort-pipe)


#### Stats by fields

The following LogsQL syntax can be used for calculating independent stats per group of log fields:

```logsql
... | stats by (field1, ..., fieldM)
  stats_func1(...) as result_name1,
  ...
  stats_funcN(...) as result_nameN
```

This calculates `stats_func*` per each `(field1, ..., fieldM)` group of [log fields](https://docs.victoriametrics.com/victorialogs/keyconcepts/#data-model).

For example, the following query calculates the number of logs and unique ip addresses over the last 5 minutes,
grouped by `(host, path)` fields:

```logsql
_time:5m | stats by (host, path) count() logs_total, count_uniq(ip) ips_total
```

The `by` keyword can be skipped in `stats ...` pipe. For example, the following query is equvalent to the previous one:

```logsql
_time:5m | stats (host, path) count() logs_total, count_uniq(ip) ips_total
```

#### Stats by time buckets

The following syntax can be used for calculating stats grouped by time buckets:

```logsql
... | stats by (_time:step)
  stats_func1(...) as result_name1,
  ...
  stats_funcN(...) as result_nameN
```

This calculates `stats_func*` per each `step` of [`_time`](https://docs.victoriametrics.com/victorialogs/keyconcepts/#time-field) field.
The `step` can have any [duration value](#duration-values). For example, the following LogsQL query returns per-minute number of logs and unique ip addresses
over the last 5 minutes:

```
_time:5m | stats by (_time:1m) count() logs_total, count_uniq(ip) ips_total
```

Additionally, the following `step` values are supported:

- `nanosecond` - equals to `1ns` [duration](#duration-values).
- `microsecond` - equals to `1µs` [duration](#duration-values).
- `millisecond` - equals to `1ms` [duration](#duration-values).
- `second` - equals to `1s` [duration](#duration-values).
- `minute` - equals to `1m` [duration](#duration-values).
- `hour` - equalst to `1h` [duration](#duration-values).
- `day` - equals to `1d` [duration](#duration-values).
- `week` - equals to `1w` [duration](#duration-values).
- `month` - equals to one month. It properly takes into account the number of days per each month.
- `year` - equals to one year. It properly takes into account the number of days per each year.

#### Stats by time buckets with timezone offset

VictoriaLogs stores [`_time`](https://docs.victoriametrics.com/victorialogs/keyconcepts/#time-field) values as [Unix time](https://en.wikipedia.org/wiki/Unix_time)
in nanoseconds. This time corresponds to [UTC](https://en.wikipedia.org/wiki/Coordinated_Universal_Time) time zone. Sometimes it is needed calculating stats
grouped by days or weeks at non-UTC timezone. This is possible with the following syntax:

```logsql
... | stats by (_time:step offset timezone_offset) ...
```

For example, the following query calculates per-day number of logs over the last week, in `UTC+02:00` [time zone](https://en.wikipedia.org/wiki/Time_zone):

```logsql
_time:1w | stats by (_time:1d offset 2h) count() logs_total
```

#### Stats by field buckets

Every log field inside `| stats by (...)` can be bucketed in the same way at `_time` field in [this example](#stats-by-time-buckets).
Any [numeric value](#numeric-values) can be used as `step` value for the bucket. For example, the following query calculates
the number of requests for the last hour, bucketed by 10KB of `request_size_bytes` [field](https://docs.victoriametrics.com/victorialogs/keyconcepts/#data-model):

```logsql
_time:1h | stats by (request_size_bytes:10KB) count() requests
```

#### Stats by IPv4 buckets

Stats can be bucketed by [log field](https://docs.victoriametrics.com/victorialogs/keyconcepts/#data-model) containing [IPv4 addresses](https://en.wikipedia.org/wiki/IP_address)
via the `ip_field_name:/network_mask` syntax inside `by(...)` clause. For example, the following query returns the number of log entries per `/24` subnetwork
extracted from the `ip` [log field](https://docs.victoriametrics.com/victorialogs/keyconcepts/#data-model) during the last 5 minutes:

```logsql
_time:5m | stats by (ip:/24) count() requests_per_subnet
```

#### Stats with additional filters

Sometimes it is needed to calculate stats on different subsets of matching logs. This can be done by inserting `if (<any_filters>)` condition
between [stats function](#stats-pipe-functions) and `result_name`, where `any_filter` can contain arbitrary [filters](#filters).
For example, the following query calculates individually the number of [logs messages](https://docs.victoriametrics.com/victorialogs/keyconcepts/#message-field)
with `GET`, `POST` and `PUT` [words](#word), additionally to the total number of logs over the last 5 minutes:

```logsql
_time:5m | stats
  count() if (GET) gets,
  count() if (POST) posts,
  count() if (PUT) puts,
  count() total
```

### uniq pipe

`| uniq ...` pipe returns unique results over the selected logs. For example, the following LogsQL query
returns unique values for `ip` [log field](https://docs.victoriametrics.com/victorialogs/keyconcepts/#data-model)
over logs for the last 5 minutes:

```logsql
_time:5m | uniq by (ip)
```

It is possible to specify multiple fields inside `by(...)` clause. In this case all the unique sets for the given fields
are returned. For example, the following query returns all the unique `(host, path)` pairs for the logs over the last 5 minutes:

```logsql
_time:5m | uniq by (host, path)
```

The unique entries are returned in arbitrary order. Use [`sort` pipe](#sort-pipe) in order to sort them if needed.

Add `with hits` after `uniq by (...)` in order to return the number of matching logs per each field value:

```logsql
_time:5m | uniq by (host) with hits
```

Unique entries are stored in memory during query execution. Big number of unique selected entries may require a lot of memory.
Sometimes it is enough to return up to `N` unique entries. This can be done by adding `limit N` after `by (...)` clause.
This allows limiting memory usage. For example, the following query returns up to 100 unique `(host, path)` pairs for the logs over the last 5 minutes:

```logsql
_time:5m | uniq by (host, path) limit 100
```

If the `limit` is reached, then arbitrary subset of unique values can be returned. The `hits` calculation doesn't work when the `limit` is reached.

The `by` keyword can be skipped in `uniq ...` pipe. For example, the following query is equivalent to the previous one:

```logsql
_time:5m | uniq (host, path) limit 100
```

See also:

- [`uniq_values` stats function](#uniq_values-stats)

### unpack_json pipe

`| unpack_json from field_name` pipe unpacks `{"k1":"v1", ..., "kN":"vN"}` JSON from the given input [`field_name`](https://docs.victoriametrics.com/victorialogs/keyconcepts/#data-model)
into `k1`, ... `kN` output field names with the corresponding `v1`, ..., `vN` values. It overrides existing fields with names from the `k1`, ..., `kN` list. Other fields remain untouched.

Nested JSON is unpacked according to the rules defined [here](https://docs.victoriametrics.com/victorialogs/keyconcepts/#data-model).

For example, the following query unpacks JSON fields from the [`_msg` field](https://docs.victoriametrics.com/victorialogs/keyconcepts/#message-field) across logs for the last 5 minutes:

```logsql
_time:5m | unpack_json from _msg
```

The `from _json` part can be omitted when JSON fields are unpacked from the [`_msg` field](https://docs.victoriametrics.com/victorialogs/keyconcepts/#message-field).
The following query is equivalent to the previous one:

```logsql
_time:5m | unpack_json
```

If only some fields must be extracted from JSON, then they can be enumerated inside `fields (...)`. For example, the following query unpacks only `foo` and `bar`
fields from JSON value stored in `my_json` [log field](https://docs.victoriametrics.com/victorialogs/keyconcepts/#data-model):

```logsql
_time:5m | unpack_json from my_json fields (foo, bar)
```

If it is needed to preserve the original non-empty field values, then add `keep_original_fields` to the end of `unpack_json ...`. For example,
the following query preserves the original non-empty values for `ip` and `host` fields instead of overwriting them with the unpacked values:

```logsql
_time:5m | unpack_json from foo fields (ip, host) keep_original_fields
```

Add `skip_empty_results` to the end of `unpack_json ...` if the original field values must be preserved when the corresponding unpacked values are empty.
For example, the following query preserves the original `ip` and `host` field values for empty unpacked values:

```logsql
_time:5m | unpack_json fields (ip, host) skip_empty_results
```

Performance tip: if you need extracting a single field from long JSON, it is faster to use [`extract` pipe](#extract-pipe). For example, the following query extracts `"ip"` field from JSON
stored in [`_msg` field](https://docs.victoriametrics.com/victorialogs/keyconcepts/#message-field) at the maximum speed:

```
_time:5m | extract '"ip":<ip>'
```

If you want to make sure that the unpacked JSON fields do not clash with the existing fields, then specify common prefix for all the fields extracted from JSON,
by adding `result_prefix "prefix_name"` to `unpack_json`. For example, the following query adds `foo_` prefix for all the unpacked fields
form `foo`:

```logsql
_time:5m | unpack_json from foo result_prefix "foo_"
```

Performance tips:

- It is better from performance and resource usage PoV ingesting parsed JSON logs into VictoriaLogs
  according to the [supported data model](https://docs.victoriametrics.com/victorialogs/keyconcepts/#data-model)
  instead of ingesting unparsed JSON lines into VictoriaLogs and then parsing them at query time with [`unpack_json` pipe](#unpack_json-pipe).

- It is recommended using more specific [log filters](#filters) in order to reduce the number of log entries, which are passed to `unpack_json`.
  See [general performance tips](#performance-tips) for details.

See also:

- [Conditional `unpack_json`](#conditional-unpack_json)
- [`unpack_logfmt` pipe](#unpack_logfmt-pipe)
- [`extract` pipe](#extract-pipe)
- [`unroll` pipe](#unroll-pipe)
- [`pack_json` pipe](#pack_json-pipe)

#### Conditional unpack_json

If the [`unpack_json` pipe](#unpack_json-pipe) musn't be applied to every [log entry](https://docs.victoriametrics.com/victorialogs/keyconcepts/#data-model),
then add `if (<filters>)` after `unpack_json`.
The `<filters>` can contain arbitrary [filters](#filters). For example, the following query unpacks JSON fields from `foo` field only if `ip` field in the current log entry isn't set or empty:

```logsql
_time:5m | unpack_json if (ip:"") from foo
```

### unpack_logfmt pipe

`| unpack_logfmt from field_name` pipe unpacks `k1=v1 ... kN=vN` [logfmt](https://brandur.org/logfmt) fields
from the given [`field_name`](https://docs.victoriametrics.com/victorialogs/keyconcepts/#data-model) into `k1`, ... `kN` field names
with the corresponding `v1`, ..., `vN` values. It overrides existing fields with names from the `k1`, ..., `kN` list. Other fields remain untouched.

For example, the following query unpacks [logfmt](https://brandur.org/logfmt) fields from the [`_msg` field](https://docs.victoriametrics.com/victorialogs/keyconcepts/#message-field)
across logs for the last 5 minutes:

```logsql
_time:5m | unpack_logfmt from _msg
```

The `from _json` part can be omitted when [logfmt](https://brandur.org/logfmt) fields are unpacked from the [`_msg` field](https://docs.victoriametrics.com/victorialogs/keyconcepts/#message-field).
The following query is equivalent to the previous one:

```logsql
_time:5m | unpack_logfmt
```

If only some fields must be unpacked from logfmt, then they can be enumerated inside `fields (...)`. For example, the following query extracts only `foo` and `bar` fields
from logfmt stored in the `my_logfmt` field:

```logsql
_time:5m | unpack_logfmt from my_logfmt fields (foo, bar)
```

If it is needed to preserve the original non-empty field values, then add `keep_original_fields` to the end of `unpack_logfmt ...`. For example,
the following query preserves the original non-empty values for `ip` and `host` fields instead of overwriting them with the unpacked values:

```logsql
_time:5m | unpack_logfmt from foo fields (ip, host) keep_original_fields
```

Add `skip_empty_results` to the end of `unpack_logfmt ...` if the original field values must be preserved when the corresponding unpacked values are empty.
For example, the following query preserves the original `ip` and `host` field values for empty unpacked values:

```logsql
_time:5m | unpack_logfmt fields (ip, host) skip_empty_results
```

Performance tip: if you need extracting a single field from long [logfmt](https://brandur.org/logfmt) line, it is faster to use [`extract` pipe](#extract-pipe).
For example, the following query extracts `"ip"` field from [logfmt](https://brandur.org/logfmt) line stored
in [`_msg` field](https://docs.victoriametrics.com/victorialogs/keyconcepts/#message-field):

```
_time:5m | extract ' ip=<ip>'
```

If you want to make sure that the unpacked [logfmt](https://brandur.org/logfmt) fields do not clash with the existing fields, then specify common prefix for all the fields extracted from JSON,
by adding `result_prefix "prefix_name"` to `unpack_logfmt`. For example, the following query adds `foo_` prefix for all the unpacked fields
from `foo` field:

```logsql
_time:5m | unpack_logfmt from foo result_prefix "foo_"
```

Performance tips:

- It is better from performance and resource usage PoV ingesting parsed [logfmt](https://brandur.org/logfmt) logs into VictoriaLogs
  according to the [supported data model](https://docs.victoriametrics.com/victorialogs/keyconcepts/#data-model)
  instead of ingesting unparsed logfmt lines into VictoriaLogs and then parsing them at query time with [`unpack_logfmt` pipe](#unpack_logfmt-pipe).

- It is recommended using more specific [log filters](#filters) in order to reduce the number of log entries, which are passed to `unpack_logfmt`.
  See [general performance tips](#performance-tips) for details.

See also:

- [Conditional unpack_logfmt](#conditional-unpack_logfmt)
- [`unpack_json` pipe](#unpack_json-pipe)
- [`extract` pipe](#extract-pipe)

#### Conditional unpack_logfmt

If the [`unpack_logfmt` pipe](#unpack_logfmt-pipe) musn't be applied to every [log entry](https://docs.victoriametrics.com/victorialogs/keyconcepts/#data-model),
then add `if (<filters>)` after `unpack_logfmt`.
The `<filters>` can contain arbitrary [filters](#filters). For example, the following query unpacks logfmt fields from `foo` field
only if `ip` field in the current log entry isn't set or empty:

```logsql
_time:5m | unpack_logfmt if (ip:"") from foo
```

### unroll pipe

`| unroll by (field1, ..., fieldN)` [pipe](#pipes) can be used for unrolling JSON arrays from `field1`, `fieldN`
[log fields](https://docs.victoriametrics.com/victorialogs/keyconcepts/#data-model) into separate rows.

For example, the following query unrolls `timestamp` and `value` [log fields](https://docs.victoriametrics.com/victorialogs/keyconcepts/#data-model) from logs for the last 5 minutes:

```logsql
_time:5m | unroll (timestamp, value)
```

See also:

- [`unpack_json` pipe](#unpack_json-pipe)
- [`extract` pipe](#extract-pipe)
- [`uniq_values` stats function](#uniq_values-stats)
- [`values` stats function](#values-stats)

#### Conditional unroll

If the [`unroll` pipe](#unpack_logfmt-pipe) musn't be applied to every [log entry](https://docs.victoriametrics.com/victorialogs/keyconcepts/#data-model),
then add `if (<filters>)` after `unroll`.
The `<filters>` can contain arbitrary [filters](#filters). For example, the following query unrolls `value` field only if `value_type` field equals to `json_array`:

```logsql
_time:5m | unroll if (value_type:="json_array") (value)
```

## stats pipe functions

LogsQL supports the following functions for [`stats` pipe](#stats-pipe):

- [`avg`](#avg-stats) returns the average value over the given numeric [log fields](https://docs.victoriametrics.com/victorialogs/keyconcepts/#data-model).
- [`count`](#count-stats) returns the number of log entries.
- [`count_empty`](#count_empty-stats) returns the number logs with empty [log fields](https://docs.victoriametrics.com/victorialogs/keyconcepts/#data-model).
- [`count_uniq`](#count_uniq-stats) returns the number of unique non-empty values for the given [log fields](https://docs.victoriametrics.com/victorialogs/keyconcepts/#data-model).
- [`fields_max`](#fields_max-stats) returns the [log entry](https://docs.victoriametrics.com/victorialogs/keyconcepts/#data-model) with the minimum value at the given field.
- [`fields_min`](#fields_min-stats) returns the [log entry](https://docs.victoriametrics.com/victorialogs/keyconcepts/#data-model) with the maximum value at the given field.
- [`max`](#max-stats) returns the maximum value over the given numeric [log fields](https://docs.victoriametrics.com/victorialogs/keyconcepts/#data-model).
- [`median`](#median-stats) returns the [median](https://en.wikipedia.org/wiki/Median) value over the given numeric [log fields](https://docs.victoriametrics.com/victorialogs/keyconcepts/#data-model).
- [`min`](#min-stats) returns the minumum value over the given numeric [log fields](https://docs.victoriametrics.com/victorialogs/keyconcepts/#data-model).
- [`quantile`](#quantile-stats) returns the given quantile for the given numeric [log fields](https://docs.victoriametrics.com/victorialogs/keyconcepts/#data-model).
- [`sum`](#sum-stats) returns the sum for the given numeric [log fields](https://docs.victoriametrics.com/victorialogs/keyconcepts/#data-model).
- [`sum_len`](#sum_len-stats) returns the sum of lengths for the given [log fields](https://docs.victoriametrics.com/victorialogs/keyconcepts/#data-model).
- [`uniq_values`](#uniq_values-stats) returns unique non-empty values for the given [log fields](https://docs.victoriametrics.com/victorialogs/keyconcepts/#data-model).
- [`values`](#values-stats) returns all the values for the given [log fields](https://docs.victoriametrics.com/victorialogs/keyconcepts/#data-model).

### avg stats

`avg(field1, ..., fieldN)` [stats pipe function](#stats-pipe-functions) calculates the average value across
all the mentioned [log fields](https://docs.victoriametrics.com/victorialogs/keyconcepts/#data-model).
Non-numeric values are ignored.

For example, the following query returns the average value for the `duration` [field](https://docs.victoriametrics.com/victorialogs/keyconcepts/#data-model)
over logs for the last 5 minutes:

```logsql
_time:5m | stats avg(duration) avg_duration
```

See also:

- [`median`](#median-stats)
- [`quantile`](#quantile-stats)
- [`min`](#min-stats)
- [`max`](#max-stats)
- [`sum`](#sum-stats)
- [`count`](#count-stats)

### count stats

`count()` [stats pipe function](#stats-pipe-functions) calculates the number of selected logs.

For example, the following query returns the number of logs over the last 5 minutes:

```logsql
_time:5m | stats count() logs
```

It is possible calculating the number of logs with non-empty values for some [log field](https://docs.victoriametrics.com/victorialogs/keyconcepts/#data-model)
with the `count(fieldName)` syntax. For example, the following query returns the number of logs with non-empty `username` field over the last 5 minutes:

```logsq
_time:5m | stats count(username) logs_with_username
```

If multiple fields are enumerated inside `count()`, then it counts the number of logs with at least a single non-empty field mentioned inside `count()`.
For example, the following query returns the number of logs with non-empty `username` or `password` [fields](https://docs.victoriametrics.com/victorialogs/keyconcepts/#data-model)
over the last 5 minutes:

```logsql
_time:5m | stats count(username, password) logs_with_username_or_password
```

See also:

- [`count_uniq`](#count_uniq-stats)
- [`count_empty`](#count_empty-stats)
- [`sum`](#sum-stats)
- [`avg`](#avg-stats)

### count_empty stats

`count_empty(field1, ..., fieldN)` [stats pipe function](#stats-pipe-functions) calculates the number of logs with empty `(field1, ..., fieldN)` tuples.

For example, the following query calculates the number of logs with empty `username` [field](https://docs.victoriametrics.com/victorialogs/keyconcepts/#data-model)
during the last 5 minutes:

```logsql
_time:5m | stats count_empty(username) logs_with_missing_username
```

See also:

- [`count`](#count-stats)
- [`count_uniq`](#count_uniq-stats)

### count_uniq stats

`count_uniq(field1, ..., fieldN)` [stats pipe function](#stats-pipe-functions) calculates the number of unique non-empty `(field1, ..., fieldN)` tuples.

For example, the following query returns the number of unique non-empty values for `ip` [field](https://docs.victoriametrics.com/victorialogs/keyconcepts/#data-model)
over the last 5 minutes:

```logsql
_time:5m | stats count_uniq(ip) ips
```

The following query returns the number of unique `(host, path)` pairs for the corresponding [fields](https://docs.victoriametrics.com/victorialogs/keyconcepts/#data-model)
over the last 5 minutes:

```logsql
_time:5m | stats count_uniq(host, path) unique_host_path_pairs
```

Every unique value is stored in memory during query execution. Big number of unique values may require a lot of memory.
Sometimes it is needed to know whether the number of unique values reaches some limit. In this case add `limit N` just after `count_uniq(...)`
for limiting the number of counted unique values up to `N`, while limiting the maximum memory usage. For example, the following query counts
up to `1_000_000` unique values for the `ip` field:

```logsql
_time:5m | stats count_uniq(ip) limit 1_000_000 as ips_1_000_000
```

See also:

- [`uniq_values`](#uniq_values-stats)
- [`count`](#count-stats)

### fields_max stats

`fields_max(field)` [stats pipe function](#stats-pipe-functions) returns [log entry](https://docs.victoriametrics.com/victorialogs/keyconcepts/#data-model)
with the maximum value for the given `field`. Log entry is returned as JSON-encoded dictionary with all the fields from the original log.

For example, the following query returns log entry with the maximum value for the `duration` [field](https://docs.victoriametrics.com/victorialogs/keyconcepts/#data-model)
across logs for the last 5 minutes:

```logsql
_time:5m | stats fields_max(duration) as log_with_max_duration
```

Fields from the returned values can be decoded with [`unpack_json`](#unpack_json-pipe) or [`extract`](#extract-pipe) pipes.

If only the specific fields are needed from the returned log entry, then they can be enumerated inside `fields_max(...)`.
For example, the following query returns only `_time`, `path` and `duration` fields from the log entry with the maximum `duration` over the last 5 minutes:

```logsql
_time:5m | stats fields_max(duration, _time, path, duration) as time_and_ip_with_max_duration
```

See also:

- [`max`](#max-stats)
- [`fields_min`](#fields_min-stats)


### fields_min stats

`fields_min(field)` [stats pipe function](#stats-pipe-functions) returns [log entry](https://docs.victoriametrics.com/victorialogs/keyconcepts/#data-model)
with the minimum value for the given `field`. Log entry is returned as JSON-encoded dictionary with all the fields from the original log.

For example, the following query returns log entry with the minimum value for the `duration` [field](https://docs.victoriametrics.com/victorialogs/keyconcepts/#data-model)
across logs for the last 5 minutes:

```logsql
_time:5m | stats fields_min(duration) as log_with_min_duration
```

Fields from the returned values can be decoded with [`unpack_json`](#unpack_json-pipe) or [`extract`](#extract-pipe) pipes.

If only the specific fields are needed from the returned log entry, then they can be enumerated inside `fields_max(...)`.
For example, the following query returns only `_time`, `path` and `duration` fields from the log entry with the minimum `duration` over the last 5 minutes:

```logsql
_time:5m | stats fields_min(duration, _time, path, duration) as time_and_ip_with_min_duration
```

See also:

- [`min`](#min-stats)
- [`fields_max`](#fields_max-stats)

### max stats

`max(field1, ..., fieldN)` [stats pipe function](#stats-pipe-functions) returns the maximum value across
all the mentioned [log fields](https://docs.victoriametrics.com/victorialogs/keyconcepts/#data-model).

For example, the following query returns the maximum value for the `duration` [field](https://docs.victoriametrics.com/victorialogs/keyconcepts/#data-model)
over logs for the last 5 minutes:

```logsql
_time:5m | stats max(duration) max_duration
```

[`fields_max`](#fields_max-stats) function can be used for obtaining other fields with the maximum duration.

See also:

- [`fields_max`](#fields_max-stats)
- [`min`](#min-stats)
- [`quantile`](#quantile-stats)
- [`avg`](#avg-stats)

### median stats

`median(field1, ..., fieldN)` [stats pipe function](#stats-pipe-functions) calculates the [median](https://en.wikipedia.org/wiki/Median) value across
the give numeric [log fields](https://docs.victoriametrics.com/victorialogs/keyconcepts/#data-model).

For example, the following query return median for the `duration` [field](https://docs.victoriametrics.com/victorialogs/keyconcepts/#data-model)
over logs for the last 5 minutes:

```logsql
_time:5m | stats median(duration) median_duration
```

See also:

- [`quantile`](#quantile-stats)
- [`avg`](#avg-stats)

### min stats

`min(field1, ..., fieldN)` [stats pipe function](#stats-pipe-functions) returns the minimum value across
all the mentioned [log fields](https://docs.victoriametrics.com/victorialogs/keyconcepts/#data-model).

For example, the following query returns the minimum value for the `duration` [field](https://docs.victoriametrics.com/victorialogs/keyconcepts/#data-model)
over logs for the last 5 minutes:

```logsql
_time:5m | stats min(duration) min_duration
```

[`fields_min`](#fields_min-stats) function can be used for obtaining other fields with the minimum duration.

See also:

- [`fields_min`](#fields_min-stats)
- [`max`](#max-stats)
- [`quantile`](#quantile-stats)
- [`avg`](#avg-stats)

### quantile stats

`quantile(phi, field1, ..., fieldN)` [stats pipe function](#stats-pipe-functions) calculates `phi` [percentile](https://en.wikipedia.org/wiki/Percentile) over numeric values
for the given [log fields](https://docs.victoriametrics.com/victorialogs/keyconcepts/#data-model). The `phi` must be in the range `0 ... 1`, where `0` means `0th` percentile,
while `1` means `100th` percentile.

For example, the following query calculates `50th`, `90th` and `99th` percentiles for the `request_duration_seconds` [field](https://docs.victoriametrics.com/victorialogs/keyconcepts/#data-model)
over logs for the last 5 minutes:

```logsql
_time:5m | stats
  quantile(0.5, request_duration_seconds) p50,
  quantile(0.9, request_duration_seconds) p90,
  quantile(0.99, request_duration_seconds) p99
```

See also:

- [`min`](#min-stats)
- [`max`](#max-stats)
- [`median`](#median-stats)
- [`avg`](#avg-stats)

### sum stats

`sum(field1, ..., fieldN)` [stats pipe function](#stats-pipe-functions) calculates the sum of numeric values across
all the mentioned [log fields](https://docs.victoriametrics.com/victorialogs/keyconcepts/#data-model).

For example, the following query returns the sum of numeric values for the `duration` [field](https://docs.victoriametrics.com/victorialogs/keyconcepts/#data-model)
over logs for the last 5 minutes:

```logsql
_time:5m | stats sum(duration) sum_duration
```

See also:

- [`count`](#count-stats)
- [`avg`](#avg-stats)
- [`max`](#max-stats)
- [`min`](#min-stats)

### sum_len stats

`sum_len(field1, ..., fieldN)` [stats pipe function](#stats-pipe-functions) calculates the sum of lengths of all the values
for the given [log fields](https://docs.victoriametrics.com/victorialogs/keyconcepts/#data-model).

For example, the following query returns the sum of lengths of [`_msg` fields](https://docs.victoriametrics.com/victorialogs/keyconcepts/#message-field)
across all the logs for the last 5 minutes:

```logsql
_time:5m | stats sum_len(_msg) messages_len
```

See also:

- [`count`](#count-stats)

### uniq_values stats

`uniq_values(field1, ..., fieldN)` [stats pipe function](#stats-pipe-functions) returns the unique non-empty values across
the mentioned [log fields](https://docs.victoriametrics.com/victorialogs/keyconcepts/#data-model).
The returned values are encoded in sorted JSON array.

For example, the following query returns unique non-empty values for the `ip` [field](https://docs.victoriametrics.com/victorialogs/keyconcepts/#data-model)
over logs for the last 5 minutes:

```logsql
_time:5m | stats uniq_values(ip) unique_ips
```

The returned unique ip addresses can be unrolled into distinct log entries with [`unroll` pipe](#unroll-pipe).

Every unique value is stored in memory during query execution. Big number of unique values may require a lot of memory. Sometimes it is enough to return
only a subset of unique values. In this case add `limit N` after `uniq_values(...)` in order to limit the number of returned unique values to `N`,
while limiting the maximum memory usage.
For example, the following query returns up to `100` unique values for the `ip` [field](https://docs.victoriametrics.com/victorialogs/keyconcepts/#data-model)
over the logs for the last 5 minutes:

```logsql
_time:5m | stats uniq_values(ip) limit 100 as unique_ips_100
```

Arbitrary subset of unique `ip` values is returned every time if the `limit` is reached.

See also:

- [`uniq` pipe](#uniq-pipe)
- [`values`](#values-stats)
- [`count_uniq`](#count_uniq-stats)
- [`count`](#count-stats)

### values stats

`values(field1, ..., fieldN)` [stats pipe fuction](#stats-pipe-functions) returns all the values (including empty values)
for the mentioned [log fields](https://docs.victoriametrics.com/victorialogs/keyconcepts/#data-model).
The returned values are encoded in JSON array.

For example, the following query returns all the values for the `ip` [field](https://docs.victoriametrics.com/victorialogs/keyconcepts/#data-model)
over logs for the last 5 minutes:

```logsql
_time:5m | stats values(ip) ips
```

The returned ip addresses can be unrolled into distinct log entries with [`unroll` pipe](#unroll-pipe).

See also:

- [`uniq_values`](#uniq_values-stats)
- [`count`](#count-stats)
- [`count_empty`](#count_empty-stats)

## Stream context

LogsQL will support the ability to select the given number of surrounding log lines for the selected log lines
on a [per-stream](https://docs.victoriametrics.com/victorialogs/keyconcepts/#stream-fields) basis.

See the [Roadmap](https://docs.victoriametrics.com/victorialogs/roadmap/) for details.

## Transformations

LogsQL supports the following transformations on the log entries selected with [filters](#filters):

- Extracting arbitrary text from [log fields](https://docs.victoriametrics.com/victorialogs/keyconcepts/#data-model) according to the provided pattern.
  See [these docs](#extract-pipe) for details.
- Unpacking JSON fields from [log fields](https://docs.victoriametrics.com/victorialogs/keyconcepts/#data-model). See [these docs](#unpack_json-pipe).
- Unpacking [logfmt](https://brandur.org/logfmt) fields from [log fields](https://docs.victoriametrics.com/victorialogs/keyconcepts/#data-model). See [these docs](#unpack_logfmt-pipe).
- Creating a new field from existing [log fields](https://docs.victoriametrics.com/victorialogs/keyconcepts/#data-model) according to the provided format. See [`format` pipe](#format-pipe).
- Replacing substrings in the given [log field](https://docs.victoriametrics.com/victorialogs/keyconcepts/#data-model).
  See [`replace` pipe](#replace-pipe) and [`replace_regexp` pipe](#replace_regexp-pipe) docs.

LogsQL will support the following transformations in the future:

- Creating a new field according to math calculations over existing [log fields](https://docs.victoriametrics.com/victorialogs/keyconcepts/#data-model).

See the [Roadmap](https://docs.victoriametrics.com/victorialogs/roadmap/) for details.

It is also possible to perform various transformations on the [selected log entries](#filters) at client side
with `jq`, `awk`, `cut`, etc. Unix commands according to [these docs](https://docs.victoriametrics.com/victorialogs/querying/#command-line).

## Post-filters

Post-filtering of query results can be performed at any step by using [`filter` pipe](#filter-pipe).

It is also possible to perform post-filtering of the [selected log entries](#filters) at client side with `grep` and similar Unix commands
according to [these docs](https://docs.victoriametrics.com/victorialogs/querying/#command-line).

## Stats

Stats over the selected logs can be calculated via [`stats` pipe](#stats-pipe).

It is also possible to perform stats calculations on the [selected log entries](#filters) at client side with `sort`, `uniq`, etc. Unix commands
according to [these docs](https://docs.victoriametrics.com/victorialogs/querying/#command-line).

## Sorting

By default VictoriaLogs doesn't sort the returned results because of performance reasons. Use [`sort` pipe](#sort-pipe) for sorting the results.

## Limiters

LogsQL provides the following [pipes](#pipes) for limiting the number of returned log entries:

- [`fields`](#fields-pipe) and [`delete`](#delete-pipe) pipes allow limiting the set of [log fields](https://docs.victoriametrics.com/victorialogs/keyconcepts/#data-model) to return.
- [`limit` pipe](#limit-pipe) allows limiting the number of log entries to return.

## Querying specific fields

Specific log fields can be queried via [`fields` pipe](#fields-pipe).

## Comments

LogsQL query may contain comments at any place. The comment starts with `#` and continues until the end of the current line.
Example query with comments:

```logsql
error                       # find logs with `error` word
  | stats by (_stream) logs # then count the number of logs per `_stream` label
  | sort by (logs) desc     # then sort by the found logs in descending order
  | limit 5                 # and show top 5 streams with the biggest number of logs
```

## Numeric values

LogsQL accepts numeric values in the following formats:

- regular integers like `12345` or `-12345`
- regular floating point numbers like `0.123` or `-12.34`
- [short numeric format](#short-numeric-values)
- [duration format](#duration-values)

### Short numeric values

LogsQL accepts integer and floating point values with the following suffixes:

- `K` and `KB` - the value is multiplied by `10^3`
- `M` and `MB` - the value is multiplied by `10^6`
- `G` and `GB` - the value is multiplied by `10^9`
- `T` and `TB` - the value is multiplied by `10^12`
- `Ki` and `KiB` - the value is multiplied by `2^10`
- `Mi` and `MiB` - the value is multiplied by `2^20`
- `Gi` and `GiB` - the value is multiplied by `2^30`
- `Ti` and `TiB` - the value is multiplied by `2^40`

All the numbers may contain `_` delimiters, which may improve readability of the query. For example, `1_234_567` is equivalent to `1234567`,
while `1.234_567` is equivalent to `1.234567`.

## Duration values

LogsQL accepts duration values with the following suffixes at places where the duration is allowed:

- `ns` - nanoseconds. For example, `123ns`.
- `µs` - microseconds. For example, `1.23µs`.
- `ms` - milliseconds. For example, `1.23456ms`
- `s` - seconds. For example, `1.234s`
- `m` - minutes. For example, `1.5m`
- `h` - hours. For example, `1.5h`
- `d` - days. For example, `1.5d`
- `w` - weeks. For example, `1w`
- `y` - years as 365 days. For example, `1.5y`

Multiple durations can be combined. For example, `1h33m55s`.

Internally duration values are converted into nanoseconds.

## Performance tips

- It is highly recommended specifying [time filter](#time-filter) in order to narrow down the search to specific time range.
- It is highly recommended specifying [stream filter](#stream-filter) in order to narrow down the search
  to specific [log streams](https://docs.victoriametrics.com/victorialogs/keyconcepts/#stream-fields).
- Move faster filters such as [word filter](#word-filter) and [phrase filter](#phrase-filter) to the beginning of the query.
  This rule doesn't apply to [time filter](#time-filter) and [stream filter](#stream-filter), which can be put at any place of the query.
- Move more specific filters, which match lower number of log entries, to the beginning of the query.
  This rule doesn't apply to [time filter](#time-filter) and [stream filter](#stream-filter), which can be put at any place of the query.
- If the selected logs are passed to [pipes](#pipes) for further transformations and statistics' calculations, then it is recommended
  reducing the number of selected logs by using more specific [filters](#filters), which return lower number of logs to process by [pipes](#pipes).<|MERGE_RESOLUTION|>--- conflicted
+++ resolved
@@ -255,10 +255,7 @@
 - [Phrase filter](#phrase-filter) - matches logs with the given phrase
 - [Prefix filter](#prefix-filter) - matches logs with the given word prefix or phrase prefix
 - [Substring filter](#substring-filter) - matches logs with the given substring
-<<<<<<< HEAD
 - [Range comparison filter](#range-comparison-filter) - matches logs with field values in the provided range
-=======
->>>>>>> 31e23c6f
 - [Empty value filter](#empty-value-filter) - matches logs without the given [log field](https://docs.victoriametrics.com/victorialogs/keyconcepts/#data-model)
 - [Any value filter](#any-value-filter) - matches logs with the given non-empty [log field](https://docs.victoriametrics.com/victorialogs/keyconcepts/#data-model)
 - [Exact filter](#exact-filter) - matches logs with the exact value
@@ -580,11 +577,10 @@
 - [Regexp filter](#regexp-filter)
 
 
-<<<<<<< HEAD
 ### Range comparison filter
 
 LogsQL supports `field:>X`, `field:>=X`, `field:<X` and `field:<=X` filters, where `field` is the name of [log field](https://docs.victoriametrics.com/victorialogs/keyconcepts/#data-model)
-and `X` is either [numeric value](#numeric-values) or a string. For example, the following query returns logs containing numeric values for the `response_size` field bigger than 10*1024:
+and `X` is either [numeric value](#numeric-values) or a string. For example, the following query returns logs containing numeric values for the `response_size` field bigger than `10*1024`:
 
 ```logsql
 response_size:>10KiB
@@ -601,8 +597,6 @@
 - [String range filter](#string-range-filter)
 - [Range filter](#range-filter)
 
-=======
->>>>>>> 31e23c6f
 ### Empty value filter
 
 Sometimes it is needed to find log entries without the given [log field](https://docs.victoriametrics.com/victorialogs/keyconcepts/#data-model).
