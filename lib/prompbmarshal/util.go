--- conflicted
+++ resolved
@@ -10,12 +10,7 @@
 func (wr *WriteRequest) MarshalProtobuf(dst []byte) []byte {
 	size := wr.Size()
 	dstLen := len(dst)
-<<<<<<< HEAD
-	dst = slicesutil.ExtendCapacity(dst, size)
-	dst = dst[:dstLen+size]
-=======
 	dst = slicesutil.SetLength(dst, dstLen+size)
->>>>>>> 590160dd
 	n, err := wr.MarshalToSizedBuffer(dst[dstLen:])
 	if err != nil {
 		panic(fmt.Errorf("BUG: unexpected error when marshaling WriteRequest: %w", err))
