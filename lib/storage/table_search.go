package storage

import (
	"container/heap"
	"fmt"
	"io"

	"github.com/VictoriaMetrics/VictoriaMetrics/lib/fasttime"
	"github.com/VictoriaMetrics/VictoriaMetrics/lib/logger"
	"github.com/VictoriaMetrics/VictoriaMetrics/lib/slicesutil"
)

// tableSearch performs searches in the table.
type tableSearch struct {
	BlockRef *BlockRef

	tb *table

	// ptws hold paritions snapshot for the given table during Init call.
	// This snapshot is used for calling table.PutPartitions on tableSearch.MustClose.
	ptws []*partitionWrapper

	ptsPool []partitionSearch
	ptsHeap partitionSearchHeap

	err error

	nextBlockNoop bool
	needClosing   bool
}

func (ts *tableSearch) reset() {
	ts.BlockRef = nil
	ts.tb = nil

	for i := range ts.ptws {
		ts.ptws[i] = nil
	}
	ts.ptws = ts.ptws[:0]

	for i := range ts.ptsPool {
		ts.ptsPool[i].reset()
	}
	ts.ptsPool = ts.ptsPool[:0]

	for i := range ts.ptsHeap {
		ts.ptsHeap[i] = nil
	}
	ts.ptsHeap = ts.ptsHeap[:0]

	ts.err = nil
	ts.nextBlockNoop = false
	ts.needClosing = false
}

// Init initializes the ts.
//
// tsids must be sorted.
// tsids cannot be modified after the Init call, since it is owned by ts.
//
// MustClose must be called then the tableSearch is done.
func (ts *tableSearch) Init(tb *table, tsids []TSID, tr TimeRange) {
	if ts.needClosing {
		logger.Panicf("BUG: missing MustClose call before the next call to Init")
	}

	// Adjust tr.MinTimestamp, so it doesn't obtain data older
	// than the tb retention.
	now := int64(fasttime.UnixTimestamp() * 1000)
	minTimestamp := now - tb.s.retentionMsecs
	if tr.MinTimestamp < minTimestamp {
		tr.MinTimestamp = minTimestamp
	}

	ts.reset()
	ts.tb = tb
	ts.needClosing = true

	if len(tsids) == 0 {
		// Fast path - zero tsids.
		ts.err = io.EOF
		return
	}

	ts.ptws = tb.GetPartitions(ts.ptws[:0])

	// Initialize the ptsPool.
<<<<<<< HEAD
	ts.ptsPool = slicesutil.ExtendCapacity(ts.ptsPool, len(ts.ptws))
	ts.ptsPool = ts.ptsPool[:len(ts.ptws)]
=======
	ts.ptsPool = slicesutil.SetLength(ts.ptsPool, len(ts.ptws))
>>>>>>> 590160dd
	for i, ptw := range ts.ptws {
		ts.ptsPool[i].Init(ptw.pt, tsids, tr)
	}

	// Initialize the ptsHeap.
	ts.ptsHeap = ts.ptsHeap[:0]
	for i := range ts.ptsPool {
		pts := &ts.ptsPool[i]
		if !pts.NextBlock() {
			if err := pts.Error(); err != nil {
				// Return only the first error, since it has no sense in returning all errors.
				ts.err = fmt.Errorf("cannot initialize table search: %w", err)
				return
			}
			continue
		}
		ts.ptsHeap = append(ts.ptsHeap, pts)
	}
	if len(ts.ptsHeap) == 0 {
		ts.err = io.EOF
		return
	}
	heap.Init(&ts.ptsHeap)
	ts.BlockRef = ts.ptsHeap[0].BlockRef
	ts.nextBlockNoop = true
}

// NextBlock advances to the next block.
//
// The blocks are sorted by (TSID, MinTimestamp). Two subsequent blocks
// for the same TSID may contain overlapped time ranges.
func (ts *tableSearch) NextBlock() bool {
	if ts.err != nil {
		return false
	}
	if ts.nextBlockNoop {
		ts.nextBlockNoop = false
		return true
	}

	ts.err = ts.nextBlock()
	if ts.err != nil {
		if ts.err != io.EOF {
			ts.err = fmt.Errorf("cannot obtain the next block to search in the table: %w", ts.err)
		}
		return false
	}
	return true
}

func (ts *tableSearch) nextBlock() error {
	ptsMin := ts.ptsHeap[0]
	if ptsMin.NextBlock() {
		heap.Fix(&ts.ptsHeap, 0)
		ts.BlockRef = ts.ptsHeap[0].BlockRef
		return nil
	}

	if err := ptsMin.Error(); err != nil {
		return err
	}

	heap.Pop(&ts.ptsHeap)

	if len(ts.ptsHeap) == 0 {
		return io.EOF
	}

	ts.BlockRef = ts.ptsHeap[0].BlockRef
	return nil
}

// Error returns the last error in the ts.
func (ts *tableSearch) Error() error {
	if ts.err == io.EOF {
		return nil
	}
	return ts.err
}

// MustClose closes the ts.
func (ts *tableSearch) MustClose() {
	if !ts.needClosing {
		logger.Panicf("BUG: missing Init call before MustClose call")
	}
	for i := range ts.ptsPool {
		ts.ptsPool[i].MustClose()
	}
	ts.tb.PutPartitions(ts.ptws)
	ts.reset()
}

type partitionSearchHeap []*partitionSearch

func (ptsh *partitionSearchHeap) Len() int {
	return len(*ptsh)
}

func (ptsh *partitionSearchHeap) Less(i, j int) bool {
	x := *ptsh
	return x[i].BlockRef.bh.Less(&x[j].BlockRef.bh)
}

func (ptsh *partitionSearchHeap) Swap(i, j int) {
	x := *ptsh
	x[i], x[j] = x[j], x[i]
}

func (ptsh *partitionSearchHeap) Push(x interface{}) {
	*ptsh = append(*ptsh, x.(*partitionSearch))
}

func (ptsh *partitionSearchHeap) Pop() interface{} {
	a := *ptsh
	v := a[len(a)-1]
	*ptsh = a[:len(a)-1]
	return v
}<|MERGE_RESOLUTION|>--- conflicted
+++ resolved
@@ -85,12 +85,7 @@
 	ts.ptws = tb.GetPartitions(ts.ptws[:0])
 
 	// Initialize the ptsPool.
-<<<<<<< HEAD
-	ts.ptsPool = slicesutil.ExtendCapacity(ts.ptsPool, len(ts.ptws))
-	ts.ptsPool = ts.ptsPool[:len(ts.ptws)]
-=======
 	ts.ptsPool = slicesutil.SetLength(ts.ptsPool, len(ts.ptws))
->>>>>>> 590160dd
 	for i, ptw := range ts.ptws {
 		ts.ptsPool[i].Init(ptw.pt, tsids, tr)
 	}
