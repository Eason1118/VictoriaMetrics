--- conflicted
+++ resolved
@@ -14,7 +14,6 @@
 package remote
 
 import (
-	"bufio"
 	"bytes"
 	"context"
 	"errors"
@@ -38,17 +37,13 @@
 	"go.opentelemetry.io/otel"
 	"go.opentelemetry.io/otel/trace"
 
+	"github.com/prometheus/prometheus/config"
 	"github.com/prometheus/prometheus/prompb"
 	"github.com/prometheus/prometheus/storage"
 	"github.com/prometheus/prometheus/storage/remote/azuread"
 	"github.com/prometheus/prometheus/storage/remote/googleiam"
 )
 
-<<<<<<< HEAD
-const maxErrMsgLen = 1024
-
-var UserAgent = fmt.Sprintf("Prometheus/%s", version.Version)
-=======
 const (
 	maxErrMsgLen = 1024
 
@@ -77,7 +72,6 @@
 		config.RemoteWriteProtoMsgV1: appProtoContentType, // Also application/x-protobuf;proto=prometheus.WriteRequest but simplified for compatibility with 1.x spec.
 		config.RemoteWriteProtoMsgV2: appProtoContentType + ";proto=io.prometheus.write.v2.Request",
 	}
->>>>>>> 61b84e90
 
 	AcceptedResponseTypes = []prompb.ReadRequest_ResponseType{
 		prompb.ReadRequest_STREAMED_XOR_CHUNKS,
@@ -133,14 +127,10 @@
 
 	readQueries         prometheus.Gauge
 	readQueriesTotal    *prometheus.CounterVec
-<<<<<<< HEAD
-	readQueriesDuration prometheus.Observer
-=======
 	readQueriesDuration prometheus.ObserverVec
 
 	writeProtoMsg    config.RemoteWriteProtoMsg
 	writeCompression Compression // Not exposed by ClientConfig for now.
->>>>>>> 61b84e90
 }
 
 // ClientConfig configures a client.
@@ -153,11 +143,8 @@
 	GoogleIAMConfig  *googleiam.Config
 	Headers          map[string]string
 	RetryOnRateLimit bool
-<<<<<<< HEAD
-=======
 	WriteProtoMsg    config.RemoteWriteProtoMsg
 	ChunkedReadLimit uint64
->>>>>>> 61b84e90
 }
 
 // ReadClient will request the STREAMED_XOR_CHUNKS method of remote read but can
@@ -217,10 +204,6 @@
 		}
 	}
 
-<<<<<<< HEAD
-	httpClient.Transport = otelhttp.NewTransport(t)
-
-=======
 	if conf.GoogleIAMConfig != nil {
 		t, err = googleiam.NewRoundTripper(conf.GoogleIAMConfig, t)
 		if err != nil {
@@ -237,13 +220,14 @@
 		otelhttp.WithClientTrace(func(ctx context.Context) *httptrace.ClientTrace {
 			return otelhttptrace.NewClientTrace(ctx, otelhttptrace.WithoutSubSpans())
 		}))
->>>>>>> 61b84e90
 	return &Client{
 		remoteName:       name,
 		urlString:        conf.URL.String(),
 		Client:           httpClient,
 		retryOnRateLimit: conf.RetryOnRateLimit,
 		timeout:          time.Duration(conf.Timeout),
+		writeProtoMsg:    writeProtoMsg,
+		writeCompression: SnappyBlockCompression,
 	}, nil
 }
 
@@ -272,18 +256,24 @@
 
 // Store sends a batch of samples to the HTTP endpoint, the request is the proto marshalled
 // and encoded bytes from codec.go.
-func (c *Client) Store(ctx context.Context, req []byte, attempt int) error {
+func (c *Client) Store(ctx context.Context, req []byte, attempt int) (WriteResponseStats, error) {
 	httpReq, err := http.NewRequest(http.MethodPost, c.urlString, bytes.NewReader(req))
 	if err != nil {
 		// Errors from NewRequest are from unparsable URLs, so are not
 		// recoverable.
-		return err
-	}
-
-	httpReq.Header.Add("Content-Encoding", "snappy")
-	httpReq.Header.Set("Content-Type", "application/x-protobuf")
+		return WriteResponseStats{}, err
+	}
+
+	httpReq.Header.Add("Content-Encoding", string(c.writeCompression))
+	httpReq.Header.Set("Content-Type", remoteWriteContentTypeHeaders[c.writeProtoMsg])
 	httpReq.Header.Set("User-Agent", UserAgent)
-	httpReq.Header.Set("X-Prometheus-Remote-Write-Version", "0.1.0")
+	if c.writeProtoMsg == config.RemoteWriteProtoMsgV1 {
+		// Compatibility mode for 1.0.
+		httpReq.Header.Set(RemoteWriteVersionHeader, RemoteWriteVersion1HeaderValue)
+	} else {
+		httpReq.Header.Set(RemoteWriteVersionHeader, RemoteWriteVersion20HeaderValue)
+	}
+
 	if attempt > 0 {
 		httpReq.Header.Set("Retry-Attempt", strconv.Itoa(attempt))
 	}
@@ -298,23 +288,13 @@
 	if err != nil {
 		// Errors from Client.Do are from (for example) network errors, so are
 		// recoverable.
-		return RecoverableError{err, defaultBackoff}
+		return WriteResponseStats{}, RecoverableError{err, defaultBackoff}
 	}
 	defer func() {
 		_, _ = io.Copy(io.Discard, httpResp.Body)
 		_ = httpResp.Body.Close()
 	}()
 
-<<<<<<< HEAD
-	if httpResp.StatusCode/100 != 2 {
-		scanner := bufio.NewScanner(io.LimitReader(httpResp.Body, maxErrMsgLen))
-		line := ""
-		if scanner.Scan() {
-			line = scanner.Text()
-		}
-		err = fmt.Errorf("server returned HTTP status %s: %s", httpResp.Status, line)
-	}
-=======
 	// TODO(bwplotka): Pass logger and emit debug on error?
 	// Parsing error means there were some response header values we can't parse,
 	// we can continue handling.
@@ -329,12 +309,11 @@
 	body, _ := io.ReadAll(io.LimitReader(httpResp.Body, maxErrMsgLen))
 	err = fmt.Errorf("server returned HTTP status %s: %s", httpResp.Status, body)
 
->>>>>>> 61b84e90
 	if httpResp.StatusCode/100 == 5 ||
 		(c.retryOnRateLimit && httpResp.StatusCode == http.StatusTooManyRequests) {
-		return RecoverableError{err, retryAfterDuration(httpResp.Header.Get("Retry-After"))}
-	}
-	return err
+		return rs, RecoverableError{err, retryAfterDuration(httpResp.Header.Get("Retry-After"))}
+	}
+	return rs, err
 }
 
 // retryAfterDuration returns the duration for the Retry-After header. In case of any errors, it
@@ -354,12 +333,12 @@
 }
 
 // Name uniquely identifies the client.
-func (c Client) Name() string {
+func (c *Client) Name() string {
 	return c.remoteName
 }
 
 // Endpoint is the remote read or write endpoint.
-func (c Client) Endpoint() string {
+func (c *Client) Endpoint() string {
 	return c.urlString
 }
 
@@ -412,10 +391,6 @@
 		return nil, fmt.Errorf("remote server %s returned http status %s: %s", c.urlString, httpResp.Status, string(body))
 	}
 
-<<<<<<< HEAD
-	if httpResp.StatusCode/100 != 2 {
-		return nil, fmt.Errorf("remote server %s returned HTTP status %s: %s", c.urlString, httpResp.Status, strings.TrimSpace(string(compressed)))
-=======
 	contentType := httpResp.Header.Get("Content-Type")
 
 	switch {
@@ -442,7 +417,6 @@
 		c.readQueriesTotal.WithLabelValues("unsupported", strconv.Itoa(httpResp.StatusCode)).Inc()
 		cancel()
 		return nil, fmt.Errorf("unsupported content type: %s", contentType)
->>>>>>> 61b84e90
 	}
 }
 
