// Copyright 2013 The Prometheus Authors
// Licensed under the Apache License, Version 2.0 (the "License");
// you may not use this file except in compliance with the License.
// You may obtain a copy of the License at
//
// http://www.apache.org/licenses/LICENSE-2.0
//
// Unless required by applicable law or agreed to in writing, software
// distributed under the License is distributed on an "AS IS" BASIS,
// WITHOUT WARRANTIES OR CONDITIONS OF ANY KIND, either express or implied.
// See the License for the specific language governing permissions and
// limitations under the License.

package remote

import (
	"context"
	"errors"
<<<<<<< HEAD
=======
	"fmt"
	"log/slog"
>>>>>>> 61b84e90
	"math"
	"strconv"
	"sync"
	"time"

	"github.com/gogo/protobuf/proto"
	"github.com/golang/snappy"
	"github.com/prometheus/client_golang/prometheus"
	"github.com/prometheus/common/model"
	"github.com/prometheus/common/promslog"
	"go.opentelemetry.io/otel"
	"go.opentelemetry.io/otel/attribute"
	semconv "go.opentelemetry.io/otel/semconv/v1.21.0"
	"go.uber.org/atomic"

	"github.com/prometheus/prometheus/config"
	"github.com/prometheus/prometheus/model/histogram"
	"github.com/prometheus/prometheus/model/labels"
	"github.com/prometheus/prometheus/model/relabel"
	"github.com/prometheus/prometheus/model/timestamp"
	"github.com/prometheus/prometheus/prompb"
	"github.com/prometheus/prometheus/scrape"
	"github.com/prometheus/prometheus/tsdb/chunks"
	"github.com/prometheus/prometheus/tsdb/record"
	"github.com/prometheus/prometheus/tsdb/wlog"
)

const (
	// We track samples in/out and how long pushes take using an Exponentially
	// Weighted Moving Average.
	ewmaWeight          = 0.2
	shardUpdateDuration = 10 * time.Second

	// Allow 30% too many shards before scaling down.
	shardToleranceFraction = 0.3

	reasonTooOld                     = "too_old"
	reasonDroppedSeries              = "dropped_series"
	reasonUnintentionalDroppedSeries = "unintentionally_dropped_series"
)

type queueManagerMetrics struct {
	reg prometheus.Registerer

	samplesTotal           prometheus.Counter
	exemplarsTotal         prometheus.Counter
	histogramsTotal        prometheus.Counter
	metadataTotal          prometheus.Counter
	failedSamplesTotal     prometheus.Counter
	failedExemplarsTotal   prometheus.Counter
	failedHistogramsTotal  prometheus.Counter
	failedMetadataTotal    prometheus.Counter
	retriedSamplesTotal    prometheus.Counter
	retriedExemplarsTotal  prometheus.Counter
	retriedHistogramsTotal prometheus.Counter
	retriedMetadataTotal   prometheus.Counter
	droppedSamplesTotal    *prometheus.CounterVec
	droppedExemplarsTotal  *prometheus.CounterVec
	droppedHistogramsTotal *prometheus.CounterVec
	enqueueRetriesTotal    prometheus.Counter
	sentBatchDuration      prometheus.Histogram
	highestSentTimestamp   *maxTimestamp
	pendingSamples         prometheus.Gauge
	pendingExemplars       prometheus.Gauge
	pendingHistograms      prometheus.Gauge
	shardCapacity          prometheus.Gauge
	numShards              prometheus.Gauge
	maxNumShards           prometheus.Gauge
	minNumShards           prometheus.Gauge
	desiredNumShards       prometheus.Gauge
	sentBytesTotal         prometheus.Counter
	metadataBytesTotal     prometheus.Counter
	maxSamplesPerSend      prometheus.Gauge
}

func newQueueManagerMetrics(r prometheus.Registerer, rn, e string) *queueManagerMetrics {
	m := &queueManagerMetrics{
		reg: r,
	}
	constLabels := prometheus.Labels{
		remoteName: rn,
		endpoint:   e,
	}

	m.samplesTotal = prometheus.NewCounter(prometheus.CounterOpts{
		Namespace:   namespace,
		Subsystem:   subsystem,
		Name:        "samples_total",
		Help:        "Total number of samples sent to remote storage.",
		ConstLabels: constLabels,
	})
	m.exemplarsTotal = prometheus.NewCounter(prometheus.CounterOpts{
		Namespace:   namespace,
		Subsystem:   subsystem,
		Name:        "exemplars_total",
		Help:        "Total number of exemplars sent to remote storage.",
		ConstLabels: constLabels,
	})
	m.histogramsTotal = prometheus.NewCounter(prometheus.CounterOpts{
		Namespace:   namespace,
		Subsystem:   subsystem,
		Name:        "histograms_total",
		Help:        "Total number of histograms sent to remote storage.",
		ConstLabels: constLabels,
	})
	m.metadataTotal = prometheus.NewCounter(prometheus.CounterOpts{
		Namespace:   namespace,
		Subsystem:   subsystem,
		Name:        "metadata_total",
		Help:        "Total number of metadata entries sent to remote storage.",
		ConstLabels: constLabels,
	})
	m.failedSamplesTotal = prometheus.NewCounter(prometheus.CounterOpts{
		Namespace:   namespace,
		Subsystem:   subsystem,
		Name:        "samples_failed_total",
		Help:        "Total number of samples which failed on send to remote storage, non-recoverable errors.",
		ConstLabels: constLabels,
	})
	m.failedExemplarsTotal = prometheus.NewCounter(prometheus.CounterOpts{
		Namespace:   namespace,
		Subsystem:   subsystem,
		Name:        "exemplars_failed_total",
		Help:        "Total number of exemplars which failed on send to remote storage, non-recoverable errors.",
		ConstLabels: constLabels,
	})
	m.failedHistogramsTotal = prometheus.NewCounter(prometheus.CounterOpts{
		Namespace:   namespace,
		Subsystem:   subsystem,
		Name:        "histograms_failed_total",
		Help:        "Total number of histograms which failed on send to remote storage, non-recoverable errors.",
		ConstLabels: constLabels,
	})
	m.failedMetadataTotal = prometheus.NewCounter(prometheus.CounterOpts{
		Namespace:   namespace,
		Subsystem:   subsystem,
		Name:        "metadata_failed_total",
		Help:        "Total number of metadata entries which failed on send to remote storage, non-recoverable errors.",
		ConstLabels: constLabels,
	})
	m.retriedSamplesTotal = prometheus.NewCounter(prometheus.CounterOpts{
		Namespace:   namespace,
		Subsystem:   subsystem,
		Name:        "samples_retried_total",
		Help:        "Total number of samples which failed on send to remote storage but were retried because the send error was recoverable.",
		ConstLabels: constLabels,
	})
	m.retriedExemplarsTotal = prometheus.NewCounter(prometheus.CounterOpts{
		Namespace:   namespace,
		Subsystem:   subsystem,
		Name:        "exemplars_retried_total",
		Help:        "Total number of exemplars which failed on send to remote storage but were retried because the send error was recoverable.",
		ConstLabels: constLabels,
	})
	m.retriedHistogramsTotal = prometheus.NewCounter(prometheus.CounterOpts{
		Namespace:   namespace,
		Subsystem:   subsystem,
		Name:        "histograms_retried_total",
		Help:        "Total number of histograms which failed on send to remote storage but were retried because the send error was recoverable.",
		ConstLabels: constLabels,
	})
	m.retriedMetadataTotal = prometheus.NewCounter(prometheus.CounterOpts{
		Namespace:   namespace,
		Subsystem:   subsystem,
		Name:        "metadata_retried_total",
		Help:        "Total number of metadata entries which failed on send to remote storage but were retried because the send error was recoverable.",
		ConstLabels: constLabels,
	})
	m.droppedSamplesTotal = prometheus.NewCounterVec(prometheus.CounterOpts{
		Namespace:   namespace,
		Subsystem:   subsystem,
		Name:        "samples_dropped_total",
		Help:        "Total number of samples which were dropped after being read from the WAL before being sent via remote write, either via relabelling, due to being too old or unintentionally because of an unknown reference ID.",
		ConstLabels: constLabels,
	}, []string{"reason"})
	m.droppedExemplarsTotal = prometheus.NewCounterVec(prometheus.CounterOpts{
		Namespace:   namespace,
		Subsystem:   subsystem,
		Name:        "exemplars_dropped_total",
		Help:        "Total number of exemplars which were dropped after being read from the WAL before being sent via remote write, either via relabelling, due to being too old or unintentionally because of an unknown reference ID.",
		ConstLabels: constLabels,
	}, []string{"reason"})
	m.droppedHistogramsTotal = prometheus.NewCounterVec(prometheus.CounterOpts{
		Namespace:   namespace,
		Subsystem:   subsystem,
		Name:        "histograms_dropped_total",
		Help:        "Total number of histograms which were dropped after being read from the WAL before being sent via remote write, either via relabelling, due to being too old or unintentionally because of an unknown reference ID.",
		ConstLabels: constLabels,
	}, []string{"reason"})
	m.enqueueRetriesTotal = prometheus.NewCounter(prometheus.CounterOpts{
		Namespace:   namespace,
		Subsystem:   subsystem,
		Name:        "enqueue_retries_total",
		Help:        "Total number of times enqueue has failed because a shards queue was full.",
		ConstLabels: constLabels,
	})
	m.sentBatchDuration = prometheus.NewHistogram(prometheus.HistogramOpts{
		Namespace:                       namespace,
		Subsystem:                       subsystem,
		Name:                            "sent_batch_duration_seconds",
		Help:                            "Duration of send calls to the remote storage.",
		Buckets:                         append(prometheus.DefBuckets, 25, 60, 120, 300),
		ConstLabels:                     constLabels,
		NativeHistogramBucketFactor:     1.1,
		NativeHistogramMaxBucketNumber:  100,
		NativeHistogramMinResetDuration: 1 * time.Hour,
	})
	m.highestSentTimestamp = &maxTimestamp{
		Gauge: prometheus.NewGauge(prometheus.GaugeOpts{
			Namespace:   namespace,
			Subsystem:   subsystem,
			Name:        "queue_highest_sent_timestamp_seconds",
			Help:        "Timestamp from a WAL sample, the highest timestamp successfully sent by this queue, in seconds since epoch.",
			ConstLabels: constLabels,
		}),
	}
	m.pendingSamples = prometheus.NewGauge(prometheus.GaugeOpts{
		Namespace:   namespace,
		Subsystem:   subsystem,
		Name:        "samples_pending",
		Help:        "The number of samples pending in the queues shards to be sent to the remote storage.",
		ConstLabels: constLabels,
	})
	m.pendingExemplars = prometheus.NewGauge(prometheus.GaugeOpts{
		Namespace:   namespace,
		Subsystem:   subsystem,
		Name:        "exemplars_pending",
		Help:        "The number of exemplars pending in the queues shards to be sent to the remote storage.",
		ConstLabels: constLabels,
	})
	m.pendingHistograms = prometheus.NewGauge(prometheus.GaugeOpts{
		Namespace:   namespace,
		Subsystem:   subsystem,
		Name:        "histograms_pending",
		Help:        "The number of histograms pending in the queues shards to be sent to the remote storage.",
		ConstLabels: constLabels,
	})
	m.shardCapacity = prometheus.NewGauge(prometheus.GaugeOpts{
		Namespace:   namespace,
		Subsystem:   subsystem,
		Name:        "shard_capacity",
		Help:        "The capacity of each shard of the queue used for parallel sending to the remote storage.",
		ConstLabels: constLabels,
	})
	m.numShards = prometheus.NewGauge(prometheus.GaugeOpts{
		Namespace:   namespace,
		Subsystem:   subsystem,
		Name:        "shards",
		Help:        "The number of shards used for parallel sending to the remote storage.",
		ConstLabels: constLabels,
	})
	m.maxNumShards = prometheus.NewGauge(prometheus.GaugeOpts{
		Namespace:   namespace,
		Subsystem:   subsystem,
		Name:        "shards_max",
		Help:        "The maximum number of shards that the queue is allowed to run.",
		ConstLabels: constLabels,
	})
	m.minNumShards = prometheus.NewGauge(prometheus.GaugeOpts{
		Namespace:   namespace,
		Subsystem:   subsystem,
		Name:        "shards_min",
		Help:        "The minimum number of shards that the queue is allowed to run.",
		ConstLabels: constLabels,
	})
	m.desiredNumShards = prometheus.NewGauge(prometheus.GaugeOpts{
		Namespace:   namespace,
		Subsystem:   subsystem,
		Name:        "shards_desired",
		Help:        "The number of shards that the queues shard calculation wants to run based on the rate of samples in vs. samples out.",
		ConstLabels: constLabels,
	})
	m.sentBytesTotal = prometheus.NewCounter(prometheus.CounterOpts{
		Namespace:   namespace,
		Subsystem:   subsystem,
		Name:        "bytes_total",
		Help:        "The total number of bytes of data (not metadata) sent by the queue after compression. Note that when exemplars over remote write is enabled the exemplars included in a remote write request count towards this metric.",
		ConstLabels: constLabels,
	})
	m.metadataBytesTotal = prometheus.NewCounter(prometheus.CounterOpts{
		Namespace:   namespace,
		Subsystem:   subsystem,
		Name:        "metadata_bytes_total",
		Help:        "The total number of bytes of metadata sent by the queue after compression.",
		ConstLabels: constLabels,
	})
	m.maxSamplesPerSend = prometheus.NewGauge(prometheus.GaugeOpts{
		Namespace:   namespace,
		Subsystem:   subsystem,
		Name:        "max_samples_per_send",
		Help:        "The maximum number of samples to be sent, in a single request, to the remote storage. Note that, when sending of exemplars over remote write is enabled, exemplars count towards this limt.",
		ConstLabels: constLabels,
	})

	return m
}

func (m *queueManagerMetrics) register() {
	if m.reg != nil {
		m.reg.MustRegister(
			m.samplesTotal,
			m.exemplarsTotal,
			m.histogramsTotal,
			m.metadataTotal,
			m.failedSamplesTotal,
			m.failedExemplarsTotal,
			m.failedHistogramsTotal,
			m.failedMetadataTotal,
			m.retriedSamplesTotal,
			m.retriedExemplarsTotal,
			m.retriedHistogramsTotal,
			m.retriedMetadataTotal,
			m.droppedSamplesTotal,
			m.droppedExemplarsTotal,
			m.droppedHistogramsTotal,
			m.enqueueRetriesTotal,
			m.sentBatchDuration,
			m.highestSentTimestamp,
			m.pendingSamples,
			m.pendingExemplars,
			m.pendingHistograms,
			m.shardCapacity,
			m.numShards,
			m.maxNumShards,
			m.minNumShards,
			m.desiredNumShards,
			m.sentBytesTotal,
			m.metadataBytesTotal,
			m.maxSamplesPerSend,
		)
	}
}

func (m *queueManagerMetrics) unregister() {
	if m.reg != nil {
		m.reg.Unregister(m.samplesTotal)
		m.reg.Unregister(m.exemplarsTotal)
		m.reg.Unregister(m.histogramsTotal)
		m.reg.Unregister(m.metadataTotal)
		m.reg.Unregister(m.failedSamplesTotal)
		m.reg.Unregister(m.failedExemplarsTotal)
		m.reg.Unregister(m.failedHistogramsTotal)
		m.reg.Unregister(m.failedMetadataTotal)
		m.reg.Unregister(m.retriedSamplesTotal)
		m.reg.Unregister(m.retriedExemplarsTotal)
		m.reg.Unregister(m.retriedHistogramsTotal)
		m.reg.Unregister(m.retriedMetadataTotal)
		m.reg.Unregister(m.droppedSamplesTotal)
		m.reg.Unregister(m.droppedExemplarsTotal)
		m.reg.Unregister(m.droppedHistogramsTotal)
		m.reg.Unregister(m.enqueueRetriesTotal)
		m.reg.Unregister(m.sentBatchDuration)
		m.reg.Unregister(m.highestSentTimestamp)
		m.reg.Unregister(m.pendingSamples)
		m.reg.Unregister(m.pendingExemplars)
		m.reg.Unregister(m.pendingHistograms)
		m.reg.Unregister(m.shardCapacity)
		m.reg.Unregister(m.numShards)
		m.reg.Unregister(m.maxNumShards)
		m.reg.Unregister(m.minNumShards)
		m.reg.Unregister(m.desiredNumShards)
		m.reg.Unregister(m.sentBytesTotal)
		m.reg.Unregister(m.metadataBytesTotal)
		m.reg.Unregister(m.maxSamplesPerSend)
	}
}

// WriteClient defines an interface for sending a batch of samples to an
// external timeseries database.
type WriteClient interface {
	// Store stores the given samples in the remote storage.
	Store(context.Context, []byte, int) error
	// Name uniquely identifies the remote storage.
	Name() string
	// Endpoint is the remote read or write endpoint for the storage client.
	Endpoint() string
}

// QueueManager manages a queue of samples to be sent to the Storage
// indicated by the provided WriteClient. Implements writeTo interface
// used by WAL Watcher.
type QueueManager struct {
	lastSendTimestamp            atomic.Int64
	buildRequestLimitTimestamp   atomic.Int64
	reshardDisableStartTimestamp atomic.Int64 // Time that reshard was disabled.
	reshardDisableEndTimestamp   atomic.Int64 // Time that reshard is disabled until.

	logger               *slog.Logger
	flushDeadline        time.Duration
	cfg                  config.QueueConfig
	mcfg                 config.MetadataConfig
	externalLabels       []labels.Label
	relabelConfigs       []*relabel.Config
	sendExemplars        bool
	sendNativeHistograms bool
	watcher              *wlog.Watcher
	metadataWatcher      *MetadataWatcher

	clientMtx   sync.RWMutex
	storeClient WriteClient

	seriesMtx     sync.Mutex // Covers seriesLabels, droppedSeries and builder.
	seriesLabels  map[chunks.HeadSeriesRef]labels.Labels
	droppedSeries map[chunks.HeadSeriesRef]struct{}
	builder       *labels.Builder

	seriesSegmentMtx     sync.Mutex // Covers seriesSegmentIndexes - if you also lock seriesMtx, take seriesMtx first.
	seriesSegmentIndexes map[chunks.HeadSeriesRef]int

	shards      *shards
	numShards   int
	reshardChan chan int
	quit        chan struct{}
	wg          sync.WaitGroup

	dataIn, dataDropped, dataOut, dataOutDuration *ewmaRate

	metrics              *queueManagerMetrics
	interner             *pool
	highestRecvTimestamp *maxTimestamp
}

// NewQueueManager builds a new QueueManager and starts a new
// WAL watcher with queue manager as the WriteTo destination.
// The WAL watcher takes the dir parameter as the base directory
// for where the WAL shall be located. Note that the full path to
// the WAL directory will be constructed as <dir>/wal.
func NewQueueManager(
	metrics *queueManagerMetrics,
	watcherMetrics *wlog.WatcherMetrics,
	readerMetrics *wlog.LiveReaderMetrics,
	logger *slog.Logger,
	dir string,
	samplesIn *ewmaRate,
	cfg config.QueueConfig,
	mCfg config.MetadataConfig,
	externalLabels labels.Labels,
	relabelConfigs []*relabel.Config,
	client WriteClient,
	flushDeadline time.Duration,
	interner *pool,
	highestRecvTimestamp *maxTimestamp,
	sm ReadyScrapeManager,
	enableExemplarRemoteWrite bool,
	enableNativeHistogramRemoteWrite bool,
) *QueueManager {
	if logger == nil {
		logger = promslog.NewNopLogger()
	}

	// Copy externalLabels into a slice, which we need for processExternalLabels.
	extLabelsSlice := make([]labels.Label, 0, externalLabels.Len())
	externalLabels.Range(func(l labels.Label) {
		extLabelsSlice = append(extLabelsSlice, l)
	})

	logger = logger.With(remoteName, client.Name(), endpoint, client.Endpoint())
	t := &QueueManager{
		logger:               logger,
		flushDeadline:        flushDeadline,
		cfg:                  cfg,
		mcfg:                 mCfg,
		externalLabels:       extLabelsSlice,
		relabelConfigs:       relabelConfigs,
		storeClient:          client,
		sendExemplars:        enableExemplarRemoteWrite,
		sendNativeHistograms: enableNativeHistogramRemoteWrite,

		seriesLabels:         make(map[chunks.HeadSeriesRef]labels.Labels),
		seriesSegmentIndexes: make(map[chunks.HeadSeriesRef]int),
		droppedSeries:        make(map[chunks.HeadSeriesRef]struct{}),
		builder:              labels.NewBuilder(labels.EmptyLabels()),

		numShards:   cfg.MinShards,
		reshardChan: make(chan int),
		quit:        make(chan struct{}),

		dataIn:          samplesIn,
		dataDropped:     newEWMARate(ewmaWeight, shardUpdateDuration),
		dataOut:         newEWMARate(ewmaWeight, shardUpdateDuration),
		dataOutDuration: newEWMARate(ewmaWeight, shardUpdateDuration),

		metrics:              metrics,
		interner:             interner,
		highestRecvTimestamp: highestRecvTimestamp,
<<<<<<< HEAD
=======

		protoMsg: protoMsg,
		enc:      SnappyBlockCompression, // Hardcoded for now, but scaffolding exists for likely future use.
	}

	walMetadata := false
	if t.protoMsg != config.RemoteWriteProtoMsgV1 {
		walMetadata = true
	}
	t.watcher = wlog.NewWatcher(watcherMetrics, readerMetrics, logger, client.Name(), t, dir, enableExemplarRemoteWrite, enableNativeHistogramRemoteWrite, walMetadata)

	// The current MetadataWatcher implementation is mutually exclusive
	// with the new approach, which stores metadata as WAL records and
	// ships them alongside series. If both mechanisms are set, the new one
	// takes precedence by implicitly disabling the older one.
	if t.mcfg.Send && t.protoMsg != config.RemoteWriteProtoMsgV1 {
		logger.Warn("usage of 'metadata_config.send' is redundant when using remote write v2 (or higher) as metadata will always be gathered from the WAL and included for every series within each write request")
		t.mcfg.Send = false
>>>>>>> 61b84e90
	}

	t.watcher = wlog.NewWatcher(watcherMetrics, readerMetrics, logger, client.Name(), t, dir, enableExemplarRemoteWrite, enableNativeHistogramRemoteWrite)
	if t.mcfg.Send {
		t.metadataWatcher = NewMetadataWatcher(logger, sm, client.Name(), t, t.mcfg.SendInterval, flushDeadline)
	}
	t.shards = t.newShards()

	return t
}

// AppendMetadata sends metadata to the remote storage. Metadata is sent in batches, but is not parallelized.
func (t *QueueManager) AppendMetadata(ctx context.Context, metadata []scrape.MetricMetadata) {
	mm := make([]prompb.MetricMetadata, 0, len(metadata))
	for _, entry := range metadata {
		mm = append(mm, prompb.MetricMetadata{
			MetricFamilyName: entry.Metric,
			Help:             entry.Help,
			Type:             metricTypeToMetricTypeProto(entry.Type),
			Unit:             entry.Unit,
		})
	}

	pBuf := proto.NewBuffer(nil)
	numSends := int(math.Ceil(float64(len(metadata)) / float64(t.mcfg.MaxSamplesPerSend)))
	for i := 0; i < numSends; i++ {
		last := (i + 1) * t.mcfg.MaxSamplesPerSend
		if last > len(metadata) {
			last = len(metadata)
		}
		err := t.sendMetadataWithBackoff(ctx, mm[i*t.mcfg.MaxSamplesPerSend:last], pBuf)
		if err != nil {
			t.metrics.failedMetadataTotal.Add(float64(last - (i * t.mcfg.MaxSamplesPerSend)))
			t.logger.Error("non-recoverable error while sending metadata", "count", last-(i*t.mcfg.MaxSamplesPerSend), "err", err)
		}
	}
}

func (t *QueueManager) sendMetadataWithBackoff(ctx context.Context, metadata []prompb.MetricMetadata, pBuf *proto.Buffer) error {
	// Build the WriteRequest with no samples.
	req, _, _, err := buildWriteRequest(t.logger, nil, metadata, pBuf, nil, nil)
	if err != nil {
		return err
	}

	metadataCount := len(metadata)

	attemptStore := func(try int) error {
		ctx, span := otel.Tracer("").Start(ctx, "Remote Metadata Send Batch")
		defer span.End()

		span.SetAttributes(
			attribute.Int("metadata", metadataCount),
			attribute.Int("try", try),
			attribute.String("remote_name", t.storeClient.Name()),
			attribute.String("remote_url", t.storeClient.Endpoint()),
		)
		// Attributes defined by OpenTelemetry semantic conventions.
		if try > 0 {
			span.SetAttributes(semconv.HTTPResendCount(try))
		}

		begin := time.Now()
		err := t.storeClient.Store(ctx, req, try)
		t.metrics.sentBatchDuration.Observe(time.Since(begin).Seconds())

		if err != nil {
			span.RecordError(err)
			return err
		}

		return nil
	}

	retry := func() {
		t.metrics.retriedMetadataTotal.Add(float64(len(metadata)))
	}
	err = t.sendWriteRequestWithBackoff(ctx, attemptStore, retry)
	if err != nil {
		return err
	}
	t.metrics.metadataTotal.Add(float64(len(metadata)))
	t.metrics.metadataBytesTotal.Add(float64(len(req)))
	return nil
}

func isSampleOld(baseTime time.Time, sampleAgeLimit time.Duration, ts int64) bool {
	if sampleAgeLimit == 0 {
		// If sampleAgeLimit is unset, then we never skip samples due to their age.
		return false
	}
	limitTs := baseTime.Add(-sampleAgeLimit)
	sampleTs := timestamp.Time(ts)
	return sampleTs.Before(limitTs)
}

func isTimeSeriesOldFilter(metrics *queueManagerMetrics, baseTime time.Time, sampleAgeLimit time.Duration) func(ts prompb.TimeSeries) bool {
	return func(ts prompb.TimeSeries) bool {
		if sampleAgeLimit == 0 {
			// If sampleAgeLimit is unset, then we never skip samples due to their age.
			return false
		}
		switch {
		// Only the first element should be set in the series, therefore we only check the first element.
		case len(ts.Samples) > 0:
			if isSampleOld(baseTime, sampleAgeLimit, ts.Samples[0].Timestamp) {
				metrics.droppedSamplesTotal.WithLabelValues(reasonTooOld).Inc()
				return true
			}
		case len(ts.Histograms) > 0:
			if isSampleOld(baseTime, sampleAgeLimit, ts.Histograms[0].Timestamp) {
				metrics.droppedHistogramsTotal.WithLabelValues(reasonTooOld).Inc()
				return true
			}
		case len(ts.Exemplars) > 0:
			if isSampleOld(baseTime, sampleAgeLimit, ts.Exemplars[0].Timestamp) {
				metrics.droppedExemplarsTotal.WithLabelValues(reasonTooOld).Inc()
				return true
			}
		default:
			return false
		}
		return false
	}
}

// Append queues a sample to be sent to the remote storage. Blocks until all samples are
// enqueued on their shards or a shutdown signal is received.
func (t *QueueManager) Append(samples []record.RefSample) bool {
	currentTime := time.Now()
outer:
	for _, s := range samples {
		if isSampleOld(currentTime, time.Duration(t.cfg.SampleAgeLimit), s.T) {
			t.metrics.droppedSamplesTotal.WithLabelValues(reasonTooOld).Inc()
			continue
		}
		t.seriesMtx.Lock()
		lbls, ok := t.seriesLabels[s.Ref]
		if !ok {
			t.dataDropped.incr(1)
			if _, ok := t.droppedSeries[s.Ref]; !ok {
				t.logger.Info("Dropped sample for series that was not explicitly dropped via relabelling", "ref", s.Ref)
				t.metrics.droppedSamplesTotal.WithLabelValues(reasonUnintentionalDroppedSeries).Inc()
			} else {
				t.metrics.droppedSamplesTotal.WithLabelValues(reasonDroppedSeries).Inc()
			}
			t.seriesMtx.Unlock()
			continue
		}
		t.seriesMtx.Unlock()
		// Start with a very small backoff. This should not be t.cfg.MinBackoff
		// as it can happen without errors, and we want to pickup work after
		// filling a queue/resharding as quickly as possible.
		// TODO: Consider using the average duration of a request as the backoff.
		backoff := model.Duration(5 * time.Millisecond)
		for {
			select {
			case <-t.quit:
				return false
			default:
			}
			if t.shards.enqueue(s.Ref, timeSeries{
				seriesLabels: lbls,
				timestamp:    s.T,
				value:        s.V,
				sType:        tSample,
			}) {
				continue outer
			}

			t.metrics.enqueueRetriesTotal.Inc()
			time.Sleep(time.Duration(backoff))
			backoff *= 2
			// It is reasonable to use t.cfg.MaxBackoff here, as if we have hit
			// the full backoff we are likely waiting for external resources.
			if backoff > t.cfg.MaxBackoff {
				backoff = t.cfg.MaxBackoff
			}
		}
	}
	return true
}

func (t *QueueManager) AppendExemplars(exemplars []record.RefExemplar) bool {
	if !t.sendExemplars {
		return true
	}
	currentTime := time.Now()
outer:
	for _, e := range exemplars {
		if isSampleOld(currentTime, time.Duration(t.cfg.SampleAgeLimit), e.T) {
			t.metrics.droppedExemplarsTotal.WithLabelValues(reasonTooOld).Inc()
			continue
		}
		t.seriesMtx.Lock()
		lbls, ok := t.seriesLabels[e.Ref]
		if !ok {
			// Track dropped exemplars in the same EWMA for sharding calc.
			t.dataDropped.incr(1)
			if _, ok := t.droppedSeries[e.Ref]; !ok {
				t.logger.Info("Dropped exemplar for series that was not explicitly dropped via relabelling", "ref", e.Ref)
				t.metrics.droppedExemplarsTotal.WithLabelValues(reasonUnintentionalDroppedSeries).Inc()
			} else {
				t.metrics.droppedExemplarsTotal.WithLabelValues(reasonDroppedSeries).Inc()
			}
			t.seriesMtx.Unlock()
			continue
		}
		t.seriesMtx.Unlock()
		// This will only loop if the queues are being resharded.
		backoff := t.cfg.MinBackoff
		for {
			select {
			case <-t.quit:
				return false
			default:
			}
			if t.shards.enqueue(e.Ref, timeSeries{
				seriesLabels:   lbls,
				timestamp:      e.T,
				value:          e.V,
				exemplarLabels: e.Labels,
				sType:          tExemplar,
			}) {
				continue outer
			}

			t.metrics.enqueueRetriesTotal.Inc()
			time.Sleep(time.Duration(backoff))
			backoff *= 2
			if backoff > t.cfg.MaxBackoff {
				backoff = t.cfg.MaxBackoff
			}
		}
	}
	return true
}

func (t *QueueManager) AppendHistograms(histograms []record.RefHistogramSample) bool {
	if !t.sendNativeHistograms {
		return true
	}
	currentTime := time.Now()
outer:
	for _, h := range histograms {
		if isSampleOld(currentTime, time.Duration(t.cfg.SampleAgeLimit), h.T) {
			t.metrics.droppedHistogramsTotal.WithLabelValues(reasonTooOld).Inc()
			continue
		}
		t.seriesMtx.Lock()
		lbls, ok := t.seriesLabels[h.Ref]
		if !ok {
			t.dataDropped.incr(1)
			if _, ok := t.droppedSeries[h.Ref]; !ok {
				t.logger.Info("Dropped histogram for series that was not explicitly dropped via relabelling", "ref", h.Ref)
				t.metrics.droppedHistogramsTotal.WithLabelValues(reasonUnintentionalDroppedSeries).Inc()
			} else {
				t.metrics.droppedHistogramsTotal.WithLabelValues(reasonDroppedSeries).Inc()
			}
			t.seriesMtx.Unlock()
			continue
		}
		t.seriesMtx.Unlock()

		backoff := model.Duration(5 * time.Millisecond)
		for {
			select {
			case <-t.quit:
				return false
			default:
			}
			if t.shards.enqueue(h.Ref, timeSeries{
				seriesLabels: lbls,
				timestamp:    h.T,
				histogram:    h.H,
				sType:        tHistogram,
			}) {
				continue outer
			}

			t.metrics.enqueueRetriesTotal.Inc()
			time.Sleep(time.Duration(backoff))
			backoff *= 2
			if backoff > t.cfg.MaxBackoff {
				backoff = t.cfg.MaxBackoff
			}
		}
	}
	return true
}

func (t *QueueManager) AppendFloatHistograms(floatHistograms []record.RefFloatHistogramSample) bool {
	if !t.sendNativeHistograms {
		return true
	}
	currentTime := time.Now()
outer:
	for _, h := range floatHistograms {
		if isSampleOld(currentTime, time.Duration(t.cfg.SampleAgeLimit), h.T) {
			t.metrics.droppedHistogramsTotal.WithLabelValues(reasonTooOld).Inc()
			continue
		}
		t.seriesMtx.Lock()
		lbls, ok := t.seriesLabels[h.Ref]
		if !ok {
			t.dataDropped.incr(1)
			if _, ok := t.droppedSeries[h.Ref]; !ok {
				t.logger.Info("Dropped histogram for series that was not explicitly dropped via relabelling", "ref", h.Ref)
				t.metrics.droppedHistogramsTotal.WithLabelValues(reasonUnintentionalDroppedSeries).Inc()
			} else {
				t.metrics.droppedHistogramsTotal.WithLabelValues(reasonDroppedSeries).Inc()
			}
			t.seriesMtx.Unlock()
			continue
		}
		t.seriesMtx.Unlock()

		backoff := model.Duration(5 * time.Millisecond)
		for {
			select {
			case <-t.quit:
				return false
			default:
			}
			if t.shards.enqueue(h.Ref, timeSeries{
				seriesLabels:   lbls,
				timestamp:      h.T,
				floatHistogram: h.FH,
				sType:          tFloatHistogram,
			}) {
				continue outer
			}

			t.metrics.enqueueRetriesTotal.Inc()
			time.Sleep(time.Duration(backoff))
			backoff *= 2
			if backoff > t.cfg.MaxBackoff {
				backoff = t.cfg.MaxBackoff
			}
		}
	}
	return true
}

// Start the queue manager sending samples to the remote storage.
// Does not block.
func (t *QueueManager) Start() {
	// Register and initialise some metrics.
	t.metrics.register()
	t.metrics.shardCapacity.Set(float64(t.cfg.Capacity))
	t.metrics.maxNumShards.Set(float64(t.cfg.MaxShards))
	t.metrics.minNumShards.Set(float64(t.cfg.MinShards))
	t.metrics.desiredNumShards.Set(float64(t.cfg.MinShards))
	t.metrics.maxSamplesPerSend.Set(float64(t.cfg.MaxSamplesPerSend))

	t.shards.start(t.numShards)
	t.watcher.Start()
	if t.mcfg.Send {
		t.metadataWatcher.Start()
	}

	t.wg.Add(2)
	go t.updateShardsLoop()
	go t.reshardLoop()
}

// Stop stops sending samples to the remote storage and waits for pending
// sends to complete.
func (t *QueueManager) Stop() {
	t.logger.Info("Stopping remote storage...")
	defer t.logger.Info("Remote storage stopped.")

	close(t.quit)
	t.wg.Wait()
	// Wait for all QueueManager routines to end before stopping shards, metadata watcher, and WAL watcher. This
	// is to ensure we don't end up executing a reshard and shards.stop() at the same time, which
	// causes a closed channel panic.
	t.shards.stop()
	t.watcher.Stop()
	if t.mcfg.Send {
		t.metadataWatcher.Stop()
	}

	// On shutdown, release the strings in the labels from the intern pool.
	t.seriesMtx.Lock()
	for _, labels := range t.seriesLabels {
		t.releaseLabels(labels)
	}
	t.seriesMtx.Unlock()
	t.metrics.unregister()
}

// StoreSeries keeps track of which series we know about for lookups when sending samples to remote.
func (t *QueueManager) StoreSeries(series []record.RefSeries, index int) {
	t.seriesMtx.Lock()
	defer t.seriesMtx.Unlock()
	t.seriesSegmentMtx.Lock()
	defer t.seriesSegmentMtx.Unlock()
	for _, s := range series {
		// Just make sure all the Refs of Series will insert into seriesSegmentIndexes map for tracking.
		t.seriesSegmentIndexes[s.Ref] = index

		t.builder.Reset(s.Labels)
		processExternalLabels(t.builder, t.externalLabels)
		keep := relabel.ProcessBuilder(t.builder, t.relabelConfigs...)
		if !keep {
			t.droppedSeries[s.Ref] = struct{}{}
			continue
		}
		lbls := t.builder.Labels()
		t.internLabels(lbls)

		// We should not ever be replacing a series labels in the map, but just
		// in case we do we need to ensure we do not leak the replaced interned
		// strings.
		if orig, ok := t.seriesLabels[s.Ref]; ok {
			t.releaseLabels(orig)
		}
		t.seriesLabels[s.Ref] = lbls
	}
}

// UpdateSeriesSegment updates the segment number held against the series,
// so we can trim older ones in SeriesReset.
func (t *QueueManager) UpdateSeriesSegment(series []record.RefSeries, index int) {
	t.seriesSegmentMtx.Lock()
	defer t.seriesSegmentMtx.Unlock()
	for _, s := range series {
		t.seriesSegmentIndexes[s.Ref] = index
	}
}

// SeriesReset is used when reading a checkpoint. WAL Watcher should have
// stored series records with the checkpoints index number, so we can now
// delete any ref ID's lower than that # from the two maps.
func (t *QueueManager) SeriesReset(index int) {
	t.seriesMtx.Lock()
	defer t.seriesMtx.Unlock()
	t.seriesSegmentMtx.Lock()
	defer t.seriesSegmentMtx.Unlock()
	// Check for series that are in segments older than the checkpoint
	// that were not also present in the checkpoint.
	for k, v := range t.seriesSegmentIndexes {
		if v < index {
			delete(t.seriesSegmentIndexes, k)
			t.releaseLabels(t.seriesLabels[k])
			delete(t.seriesLabels, k)
			delete(t.droppedSeries, k)
		}
	}
}

// SetClient updates the client used by a queue. Used when only client specific
// fields are updated to avoid restarting the queue.
func (t *QueueManager) SetClient(c WriteClient) {
	t.clientMtx.Lock()
	t.storeClient = c
	t.clientMtx.Unlock()
}

func (t *QueueManager) client() WriteClient {
	t.clientMtx.RLock()
	defer t.clientMtx.RUnlock()
	return t.storeClient
}

func (t *QueueManager) internLabels(lbls labels.Labels) {
	lbls.InternStrings(t.interner.intern)
}

func (t *QueueManager) releaseLabels(ls labels.Labels) {
	ls.ReleaseStrings(t.interner.release)
}

// processExternalLabels merges externalLabels into b. If b contains
// a label in externalLabels, the value in b wins.
func processExternalLabels(b *labels.Builder, externalLabels []labels.Label) {
	for _, el := range externalLabels {
		if b.Get(el.Name) == "" {
			b.Set(el.Name, el.Value)
		}
	}
}

func (t *QueueManager) updateShardsLoop() {
	defer t.wg.Done()

	ticker := time.NewTicker(shardUpdateDuration)
	defer ticker.Stop()
	for {
		select {
		case <-ticker.C:
			desiredShards := t.calculateDesiredShards()
			if !t.shouldReshard(desiredShards) {
				continue
			}
			// Resharding can take some time, and we want this loop
			// to stay close to shardUpdateDuration.
			select {
			case t.reshardChan <- desiredShards:
				t.logger.Info("Remote storage resharding", "from", t.numShards, "to", desiredShards)
				t.numShards = desiredShards
			default:
				t.logger.Info("Currently resharding, skipping.")
			}
		case <-t.quit:
			return
		}
	}
}

// shouldReshard returns whether resharding should occur.
func (t *QueueManager) shouldReshard(desiredShards int) bool {
	if desiredShards == t.numShards {
		return false
	}
	// We shouldn't reshard if Prometheus hasn't been able to send
	// since the last time it checked if it should reshard.
	minSendTimestamp := time.Now().Add(-1 * shardUpdateDuration).Unix()
	lsts := t.lastSendTimestamp.Load()
	if lsts < minSendTimestamp {
		t.logger.Warn("Skipping resharding, last successful send was beyond threshold", "lastSendTimestamp", lsts, "minSendTimestamp", minSendTimestamp)
		return false
	}
	if disableTimestamp := t.reshardDisableEndTimestamp.Load(); time.Now().Unix() < disableTimestamp {
		disabledAt := time.Unix(t.reshardDisableStartTimestamp.Load(), 0)
		disabledFor := time.Until(time.Unix(disableTimestamp, 0))

		t.logger.Warn("Skipping resharding, resharding is disabled while waiting for recoverable errors", "disabled_at", disabledAt, "disabled_for", disabledFor)
		return false
	}
	return true
}

// calculateDesiredShards returns the number of desired shards, which will be
// the current QueueManager.numShards if resharding should not occur for reasons
// outlined in this functions implementation. It is up to the caller to reshard, or not,
// based on the return value.
func (t *QueueManager) calculateDesiredShards() int {
	t.dataOut.tick()
	t.dataDropped.tick()
	t.dataOutDuration.tick()

	// We use the number of incoming samples as a prediction of how much work we
	// will need to do next iteration.  We add to this any pending samples
	// (received - send) so we can catch up with any backlog. We use the average
	// outgoing batch latency to work out how many shards we need.
	var (
		dataInRate      = t.dataIn.rate()
		dataOutRate     = t.dataOut.rate()
		dataKeptRatio   = dataOutRate / (t.dataDropped.rate() + dataOutRate)
		dataOutDuration = t.dataOutDuration.rate() / float64(time.Second)
		dataPendingRate = dataInRate*dataKeptRatio - dataOutRate
		highestSent     = t.metrics.highestSentTimestamp.Get()
		highestRecv     = t.highestRecvTimestamp.Get()
		delay           = highestRecv - highestSent
		dataPending     = delay * dataInRate * dataKeptRatio
	)

	if dataOutRate <= 0 {
		return t.numShards
	}

	var (
		// When behind we will try to catch up on 5% of samples per second.
		backlogCatchup = 0.05 * dataPending
		// Calculate Time to send one sample, averaged across all sends done this tick.
		timePerSample = dataOutDuration / dataOutRate
		desiredShards = timePerSample * (dataInRate*dataKeptRatio + backlogCatchup)
	)
	t.metrics.desiredNumShards.Set(desiredShards)
	t.logger.Debug("QueueManager.calculateDesiredShards",
		"dataInRate", dataInRate,
		"dataOutRate", dataOutRate,
		"dataKeptRatio", dataKeptRatio,
		"dataPendingRate", dataPendingRate,
		"dataPending", dataPending,
		"dataOutDuration", dataOutDuration,
		"timePerSample", timePerSample,
		"desiredShards", desiredShards,
		"highestSent", highestSent,
		"highestRecv", highestRecv,
	)

	// Changes in the number of shards must be greater than shardToleranceFraction.
	var (
		lowerBound = float64(t.numShards) * (1. - shardToleranceFraction)
		upperBound = float64(t.numShards) * (1. + shardToleranceFraction)
	)
	t.logger.Debug("QueueManager.updateShardsLoop",
		"lowerBound", lowerBound, "desiredShards", desiredShards, "upperBound", upperBound)

	desiredShards = math.Ceil(desiredShards) // Round up to be on the safe side.
	if lowerBound <= desiredShards && desiredShards <= upperBound {
		return t.numShards
	}

	numShards := int(desiredShards)
	// Do not downshard if we are more than ten seconds back.
	if numShards < t.numShards && delay > 10.0 {
		t.logger.Debug("Not downsharding due to being too far behind")
		return t.numShards
	}

	switch {
	case numShards > t.cfg.MaxShards:
		numShards = t.cfg.MaxShards
	case numShards < t.cfg.MinShards:
		numShards = t.cfg.MinShards
	}
	return numShards
}

func (t *QueueManager) reshardLoop() {
	defer t.wg.Done()

	for {
		select {
		case numShards := <-t.reshardChan:
			// We start the newShards after we have stopped (the therefore completely
			// flushed) the oldShards, to guarantee we only every deliver samples in
			// order.
			t.shards.stop()
			t.shards.start(numShards)
		case <-t.quit:
			return
		}
	}
}

func (t *QueueManager) newShards() *shards {
	s := &shards{
		qm:   t,
		done: make(chan struct{}),
	}
	return s
}

type shards struct {
	mtx sync.RWMutex // With the WAL, this is never actually contended.

	qm     *QueueManager
	queues []*queue
	// So we can accurately track how many of each are lost during shard shutdowns.
	enqueuedSamples    atomic.Int64
	enqueuedExemplars  atomic.Int64
	enqueuedHistograms atomic.Int64

	// Emulate a wait group with a channel and an atomic int, as you
	// cannot select on a wait group.
	done    chan struct{}
	running atomic.Int32

	// Soft shutdown context will prevent new enqueues and deadlocks.
	softShutdown chan struct{}

	// Hard shutdown context is used to terminate outgoing HTTP connections
	// after giving them a chance to terminate.
	hardShutdown                    context.CancelFunc
	samplesDroppedOnHardShutdown    atomic.Uint32
	exemplarsDroppedOnHardShutdown  atomic.Uint32
	histogramsDroppedOnHardShutdown atomic.Uint32
}

// start the shards; must be called before any call to enqueue.
func (s *shards) start(n int) {
	s.mtx.Lock()
	defer s.mtx.Unlock()

	s.qm.metrics.pendingSamples.Set(0)
	s.qm.metrics.numShards.Set(float64(n))

	newQueues := make([]*queue, n)
	for i := 0; i < n; i++ {
		newQueues[i] = newQueue(s.qm.cfg.MaxSamplesPerSend, s.qm.cfg.Capacity)
	}

	s.queues = newQueues

	var hardShutdownCtx context.Context
	hardShutdownCtx, s.hardShutdown = context.WithCancel(context.Background())
	s.softShutdown = make(chan struct{})
	s.running.Store(int32(n))
	s.done = make(chan struct{})
	s.enqueuedSamples.Store(0)
	s.enqueuedExemplars.Store(0)
	s.enqueuedHistograms.Store(0)
	s.samplesDroppedOnHardShutdown.Store(0)
	s.exemplarsDroppedOnHardShutdown.Store(0)
	s.histogramsDroppedOnHardShutdown.Store(0)
	for i := 0; i < n; i++ {
		go s.runShard(hardShutdownCtx, i, newQueues[i])
	}
}

// stop the shards; subsequent call to enqueue will return false.
func (s *shards) stop() {
	// Attempt a clean shutdown, but only wait flushDeadline for all the shards
	// to cleanly exit. As we're doing RPCs, enqueue can block indefinitely.
	// We must be able so call stop concurrently, hence we can only take the
	// RLock here.
	s.mtx.RLock()
	close(s.softShutdown)
	s.mtx.RUnlock()

	// Enqueue should now be unblocked, so we can take the write lock.  This
	// also ensures we don't race with writes to the queues, and get a panic:
	// send on closed channel.
	s.mtx.Lock()
	defer s.mtx.Unlock()
	for _, queue := range s.queues {
		go queue.FlushAndShutdown(s.done)
	}
	select {
	case <-s.done:
		return
	case <-time.After(s.qm.flushDeadline):
	}

	// Force an unclean shutdown.
	s.hardShutdown()
	<-s.done
<<<<<<< HEAD
	if dropped := s.samplesDroppedOnHardShutdown.Load(); dropped > 0 {
		level.Error(s.qm.logger).Log("msg", "Failed to flush all samples on shutdown", "count", dropped)
	}
	if dropped := s.exemplarsDroppedOnHardShutdown.Load(); dropped > 0 {
		level.Error(s.qm.logger).Log("msg", "Failed to flush all exemplars on shutdown", "count", dropped)
=======

	// Log error for any dropped samples, exemplars, or histograms.
	logDroppedError := func(t string, counter atomic.Uint32) {
		if dropped := counter.Load(); dropped > 0 {
			s.qm.logger.Error(fmt.Sprintf("Failed to flush all %s on shutdown", t), "count", dropped)
		}
>>>>>>> 61b84e90
	}
}

// enqueue data (sample or exemplar). If the shard is full, shutting down, or
// resharding, it will return false; in this case, you should back off and
// retry. A shard is full when its configured capacity has been reached,
// specifically, when s.queues[shard] has filled its batchQueue channel and the
// partial batch has also been filled.
func (s *shards) enqueue(ref chunks.HeadSeriesRef, data timeSeries) bool {
	s.mtx.RLock()
	defer s.mtx.RUnlock()

	shard := uint64(ref) % uint64(len(s.queues))
	select {
	case <-s.softShutdown:
		return false
	default:
		appended := s.queues[shard].Append(data)
		if !appended {
			return false
		}
		switch data.sType {
		case tSample:
			s.qm.metrics.pendingSamples.Inc()
			s.enqueuedSamples.Inc()
		case tExemplar:
			s.qm.metrics.pendingExemplars.Inc()
			s.enqueuedExemplars.Inc()
		case tHistogram, tFloatHistogram:
			s.qm.metrics.pendingHistograms.Inc()
			s.enqueuedHistograms.Inc()
		}
		return true
	}
}

type queue struct {
	// batchMtx covers operations appending to or publishing the partial batch.
	batchMtx   sync.Mutex
	batch      []timeSeries
	batchQueue chan []timeSeries

	// Since we know there are a limited number of batches out, using a stack
	// is easy and safe so a sync.Pool is not necessary.
	// poolMtx covers adding and removing batches from the batchPool.
	poolMtx   sync.Mutex
	batchPool [][]timeSeries
}

type timeSeries struct {
	seriesLabels   labels.Labels
	value          float64
	histogram      *histogram.Histogram
	floatHistogram *histogram.FloatHistogram
	timestamp      int64
	exemplarLabels labels.Labels
	// The type of series: sample, exemplar, or histogram.
	sType seriesType
}

type seriesType int

const (
	tSample seriesType = iota
	tExemplar
	tHistogram
	tFloatHistogram
)

func newQueue(batchSize, capacity int) *queue {
	batches := capacity / batchSize
	// Always create an unbuffered channel even if capacity is configured to be
	// less than max_samples_per_send.
	if batches == 0 {
		batches = 1
	}
	return &queue{
		batch:      make([]timeSeries, 0, batchSize),
		batchQueue: make(chan []timeSeries, batches),
		// batchPool should have capacity for everything in the channel + 1 for
		// the batch being processed.
		batchPool: make([][]timeSeries, 0, batches+1),
	}
}

// Append the timeSeries to the buffered batch. Returns false if it
// cannot be added and must be retried.
func (q *queue) Append(datum timeSeries) bool {
	q.batchMtx.Lock()
	defer q.batchMtx.Unlock()
	q.batch = append(q.batch, datum)
	if len(q.batch) == cap(q.batch) {
		select {
		case q.batchQueue <- q.batch:
			q.batch = q.newBatch(cap(q.batch))
			return true
		default:
			// Remove the sample we just appended. It will get retried.
			q.batch = q.batch[:len(q.batch)-1]
			return false
		}
	}
	return true
}

func (q *queue) Chan() <-chan []timeSeries {
	return q.batchQueue
}

// Batch returns the current batch and allocates a new batch.
func (q *queue) Batch() []timeSeries {
	q.batchMtx.Lock()
	defer q.batchMtx.Unlock()

	select {
	case batch := <-q.batchQueue:
		return batch
	default:
		batch := q.batch
		q.batch = q.newBatch(cap(batch))
		return batch
	}
}

// ReturnForReuse adds the batch buffer back to the internal pool.
func (q *queue) ReturnForReuse(batch []timeSeries) {
	q.poolMtx.Lock()
	defer q.poolMtx.Unlock()
	if len(q.batchPool) < cap(q.batchPool) {
		q.batchPool = append(q.batchPool, batch[:0])
	}
}

// FlushAndShutdown stops the queue and flushes any samples. No appends can be
// made after this is called.
func (q *queue) FlushAndShutdown(done <-chan struct{}) {
	for q.tryEnqueueingBatch(done) {
		time.Sleep(time.Second)
	}
	q.batch = nil
	close(q.batchQueue)
}

// tryEnqueueingBatch tries to send a batch if necessary. If sending needs to
// be retried it will return true.
func (q *queue) tryEnqueueingBatch(done <-chan struct{}) bool {
	q.batchMtx.Lock()
	defer q.batchMtx.Unlock()
	if len(q.batch) == 0 {
		return false
	}

	select {
	case q.batchQueue <- q.batch:
		return false
	case <-done:
		// The shard has been hard shut down, so no more samples can be sent.
		// No need to try again as we will drop everything left in the queue.
		return false
	default:
		// The batchQueue is full, so we need to try again later.
		return true
	}
}

func (q *queue) newBatch(capacity int) []timeSeries {
	q.poolMtx.Lock()
	defer q.poolMtx.Unlock()
	batches := len(q.batchPool)
	if batches > 0 {
		batch := q.batchPool[batches-1]
		q.batchPool = q.batchPool[:batches-1]
		return batch
	}
	return make([]timeSeries, 0, capacity)
}

func (s *shards) runShard(ctx context.Context, shardID int, queue *queue) {
	defer func() {
		if s.running.Dec() == 0 {
			close(s.done)
		}
	}()

	shardNum := strconv.Itoa(shardID)

	// Send batches of at most MaxSamplesPerSend samples to the remote storage.
	// If we have fewer samples than that, flush them out after a deadline anyways.
	var (
		maxCount = s.qm.cfg.MaxSamplesPerSend

		pBuf = proto.NewBuffer(nil)
		buf  []byte
	)
	if s.qm.sendExemplars {
		maxCount += int(float64(maxCount) * 0.1)
	}

	batchQueue := queue.Chan()
	pendingData := make([]prompb.TimeSeries, maxCount)
	for i := range pendingData {
		pendingData[i].Samples = []prompb.Sample{{}}
		if s.qm.sendExemplars {
			pendingData[i].Exemplars = []prompb.Exemplar{{}}
		}
	}
<<<<<<< HEAD
=======
	pendingDataV2 := make([]writev2.TimeSeries, maxCount)
	for i := range pendingDataV2 {
		pendingDataV2[i].Samples = []writev2.Sample{{}}
	}
>>>>>>> 61b84e90

	timer := time.NewTimer(time.Duration(s.qm.cfg.BatchSendDeadline))
	stop := func() {
		if !timer.Stop() {
			select {
			case <-timer.C:
			default:
			}
		}
	}
	defer stop()

<<<<<<< HEAD
=======
	sendBatch := func(batch []timeSeries, protoMsg config.RemoteWriteProtoMsg, enc Compression, timer bool) {
		switch protoMsg {
		case config.RemoteWriteProtoMsgV1:
			nPendingSamples, nPendingExemplars, nPendingHistograms := populateTimeSeries(batch, pendingData, s.qm.sendExemplars, s.qm.sendNativeHistograms)
			n := nPendingSamples + nPendingExemplars + nPendingHistograms
			if timer {
				s.qm.logger.Debug("runShard timer ticked, sending buffered data", "samples", nPendingSamples,
					"exemplars", nPendingExemplars, "shard", shardNum, "histograms", nPendingHistograms)
			}
			_ = s.sendSamples(ctx, pendingData[:n], nPendingSamples, nPendingExemplars, nPendingHistograms, pBuf, &buf, enc)
		case config.RemoteWriteProtoMsgV2:
			nPendingSamples, nPendingExemplars, nPendingHistograms, nPendingMetadata := populateV2TimeSeries(&symbolTable, batch, pendingDataV2, s.qm.sendExemplars, s.qm.sendNativeHistograms)
			n := nPendingSamples + nPendingExemplars + nPendingHistograms
			_ = s.sendV2Samples(ctx, pendingDataV2[:n], symbolTable.Symbols(), nPendingSamples, nPendingExemplars, nPendingHistograms, nPendingMetadata, &pBufRaw, &buf, enc)
			symbolTable.Reset()
		}
	}

>>>>>>> 61b84e90
	for {
		select {
		case <-ctx.Done():
			// In this case we drop all samples in the buffer and the queue.
			// Remove them from pending and mark them as failed.
			droppedSamples := int(s.enqueuedSamples.Load())
			droppedExemplars := int(s.enqueuedExemplars.Load())
			droppedHistograms := int(s.enqueuedHistograms.Load())
			s.qm.metrics.pendingSamples.Sub(float64(droppedSamples))
			s.qm.metrics.pendingExemplars.Sub(float64(droppedExemplars))
			s.qm.metrics.pendingHistograms.Sub(float64(droppedHistograms))
			s.qm.metrics.failedSamplesTotal.Add(float64(droppedSamples))
			s.qm.metrics.failedExemplarsTotal.Add(float64(droppedExemplars))
			s.qm.metrics.failedHistogramsTotal.Add(float64(droppedHistograms))
			s.samplesDroppedOnHardShutdown.Add(uint32(droppedSamples))
			s.exemplarsDroppedOnHardShutdown.Add(uint32(droppedExemplars))
			s.histogramsDroppedOnHardShutdown.Add(uint32(droppedHistograms))
			return

		case batch, ok := <-batchQueue:
			if !ok {
				return
			}
			nPendingSamples, nPendingExemplars, nPendingHistograms := s.populateTimeSeries(batch, pendingData)
			queue.ReturnForReuse(batch)
			n := nPendingSamples + nPendingExemplars + nPendingHistograms
			s.sendSamples(ctx, pendingData[:n], nPendingSamples, nPendingExemplars, nPendingHistograms, pBuf, &buf)

			stop()
			timer.Reset(time.Duration(s.qm.cfg.BatchSendDeadline))

		case <-timer.C:
			batch := queue.Batch()
			if len(batch) > 0 {
				nPendingSamples, nPendingExemplars, nPendingHistograms := s.populateTimeSeries(batch, pendingData)
				n := nPendingSamples + nPendingExemplars + nPendingHistograms
				level.Debug(s.qm.logger).Log("msg", "runShard timer ticked, sending buffered data", "samples", nPendingSamples,
					"exemplars", nPendingExemplars, "shard", shardNum, "histograms", nPendingHistograms)
				s.sendSamples(ctx, pendingData[:n], nPendingSamples, nPendingExemplars, nPendingHistograms, pBuf, &buf)
			}
			queue.ReturnForReuse(batch)
			timer.Reset(time.Duration(s.qm.cfg.BatchSendDeadline))
		}
	}
}

func (s *shards) populateTimeSeries(batch []timeSeries, pendingData []prompb.TimeSeries) (int, int, int) {
	var nPendingSamples, nPendingExemplars, nPendingHistograms int
	for nPending, d := range batch {
		pendingData[nPending].Samples = pendingData[nPending].Samples[:0]
		if s.qm.sendExemplars {
			pendingData[nPending].Exemplars = pendingData[nPending].Exemplars[:0]
		}
		if s.qm.sendNativeHistograms {
			pendingData[nPending].Histograms = pendingData[nPending].Histograms[:0]
		}

		// Number of pending samples is limited by the fact that sendSamples (via sendSamplesWithBackoff)
		// retries endlessly, so once we reach max samples, if we can never send to the endpoint we'll
		// stop reading from the queue. This makes it safe to reference pendingSamples by index.
		pendingData[nPending].Labels = labelsToLabelsProto(d.seriesLabels, pendingData[nPending].Labels)
		switch d.sType {
		case tSample:
			pendingData[nPending].Samples = append(pendingData[nPending].Samples, prompb.Sample{
				Value:     d.value,
				Timestamp: d.timestamp,
			})
			nPendingSamples++
		case tExemplar:
			pendingData[nPending].Exemplars = append(pendingData[nPending].Exemplars, prompb.Exemplar{
				Labels:    labelsToLabelsProto(d.exemplarLabels, nil),
				Value:     d.value,
				Timestamp: d.timestamp,
			})
			nPendingExemplars++
		case tHistogram:
			pendingData[nPending].Histograms = append(pendingData[nPending].Histograms, HistogramToHistogramProto(d.timestamp, d.histogram))
			nPendingHistograms++
		case tFloatHistogram:
			pendingData[nPending].Histograms = append(pendingData[nPending].Histograms, FloatHistogramToHistogramProto(d.timestamp, d.floatHistogram))
			nPendingHistograms++
		}
	}
	return nPendingSamples, nPendingExemplars, nPendingHistograms
}

func (s *shards) sendSamples(ctx context.Context, samples []prompb.TimeSeries, sampleCount, exemplarCount, histogramCount int, pBuf *proto.Buffer, buf *[]byte) {
	begin := time.Now()
	err := s.sendSamplesWithBackoff(ctx, samples, sampleCount, exemplarCount, histogramCount, pBuf, buf)
	if err != nil {
<<<<<<< HEAD
		level.Error(s.qm.logger).Log("msg", "non-recoverable error", "count", sampleCount, "exemplarCount", exemplarCount, "err", err)
		s.qm.metrics.failedSamplesTotal.Add(float64(sampleCount))
		s.qm.metrics.failedExemplarsTotal.Add(float64(exemplarCount))
		s.qm.metrics.failedHistogramsTotal.Add(float64(histogramCount))
=======
		s.qm.logger.Error("non-recoverable error", "failedSampleCount", sampleDiff, "failedHistogramCount", histogramDiff, "failedExemplarCount", exemplarDiff, "err", err)
	} else if sampleDiff+exemplarDiff+histogramDiff > 0 {
		s.qm.logger.Error("we got 2xx status code from the Receiver yet statistics indicate some dat was not written; investigation needed", "failedSampleCount", sampleDiff, "failedHistogramCount", histogramDiff, "failedExemplarCount", exemplarDiff)
>>>>>>> 61b84e90
	}

	// These counters are used to calculate the dynamic sharding, and as such
	// should be maintained irrespective of success or failure.
	s.qm.dataOut.incr(int64(len(samples)))
	s.qm.dataOutDuration.incr(int64(time.Since(begin)))
	s.qm.lastSendTimestamp.Store(time.Now().Unix())
	// Pending samples/exemplars/histograms also should be subtracted, as an error means
	// they will not be retried.
	s.qm.metrics.pendingSamples.Sub(float64(sampleCount))
	s.qm.metrics.pendingExemplars.Sub(float64(exemplarCount))
	s.qm.metrics.pendingHistograms.Sub(float64(histogramCount))
	s.enqueuedSamples.Sub(int64(sampleCount))
	s.enqueuedExemplars.Sub(int64(exemplarCount))
	s.enqueuedHistograms.Sub(int64(histogramCount))
}

// sendSamples to the remote storage with backoff for recoverable errors.
func (s *shards) sendSamplesWithBackoff(ctx context.Context, samples []prompb.TimeSeries, sampleCount, exemplarCount, histogramCount int, pBuf *proto.Buffer, buf *[]byte) error {
	// Build the WriteRequest with no metadata.
	req, highest, lowest, err := buildWriteRequest(s.qm.logger, samples, nil, pBuf, *buf, nil)
	s.qm.buildRequestLimitTimestamp.Store(lowest)
	if err != nil {
		// Failing to build the write request is non-recoverable, since it will
		// only error if marshaling the proto to bytes fails.
		return err
	}

	reqSize := len(req)
	*buf = req

	// An anonymous function allows us to defer the completion of our per-try spans
	// without causing a memory leak, and it has the nice effect of not propagating any
	// parameters for sendSamplesWithBackoff/3.
	attemptStore := func(try int) error {
		currentTime := time.Now()
		lowest := s.qm.buildRequestLimitTimestamp.Load()
		if isSampleOld(currentTime, time.Duration(s.qm.cfg.SampleAgeLimit), lowest) {
			// This will filter out old samples during retries.
			req, _, lowest, err := buildWriteRequest(
				s.qm.logger,
				samples,
				nil,
				pBuf,
				*buf,
				isTimeSeriesOldFilter(s.qm.metrics, currentTime, time.Duration(s.qm.cfg.SampleAgeLimit)),
			)
			s.qm.buildRequestLimitTimestamp.Store(lowest)
			if err != nil {
				return err
			}
			*buf = req
		}

		ctx, span := otel.Tracer("").Start(ctx, "Remote Send Batch")
		defer span.End()

		span.SetAttributes(
			attribute.Int("request_size", reqSize),
			attribute.Int("samples", sampleCount),
			attribute.Int("try", try),
			attribute.String("remote_name", s.qm.storeClient.Name()),
			attribute.String("remote_url", s.qm.storeClient.Endpoint()),
		)

		if exemplarCount > 0 {
			span.SetAttributes(attribute.Int("exemplars", exemplarCount))
		}
		if histogramCount > 0 {
			span.SetAttributes(attribute.Int("histograms", histogramCount))
		}

		begin := time.Now()
		s.qm.metrics.samplesTotal.Add(float64(sampleCount))
		s.qm.metrics.exemplarsTotal.Add(float64(exemplarCount))
		s.qm.metrics.histogramsTotal.Add(float64(histogramCount))
		err := s.qm.client().Store(ctx, *buf, try)
		s.qm.metrics.sentBatchDuration.Observe(time.Since(begin).Seconds())

		if err != nil {
			span.RecordError(err)
			return err
		}

		return nil
	}

	onRetry := func() {
		s.qm.metrics.retriedSamplesTotal.Add(float64(sampleCount))
		s.qm.metrics.retriedExemplarsTotal.Add(float64(exemplarCount))
		s.qm.metrics.retriedHistogramsTotal.Add(float64(histogramCount))
	}

	err = s.qm.sendWriteRequestWithBackoff(ctx, attemptStore, onRetry)
	if errors.Is(err, context.Canceled) {
		// When there is resharding, we cancel the context for this queue, which means the data is not sent.
		// So we exit early to not update the metrics.
		return err
	}

	s.qm.metrics.sentBytesTotal.Add(float64(reqSize))
	s.qm.metrics.highestSentTimestamp.Set(float64(highest / 1000))

	return err
}

func (t *QueueManager) sendWriteRequestWithBackoff(ctx context.Context, attempt func(int) error, onRetry func()) error {
	backoff := t.cfg.MinBackoff
	sleepDuration := model.Duration(0)
	try := 0

	for {
		select {
		case <-ctx.Done():
			return ctx.Err()
		default:
		}

		err := attempt(try)

		if err == nil {
			return nil
		}

		// If the error is unrecoverable, we should not retry.
		var backoffErr RecoverableError
		if !errors.As(err, &backoffErr) {
			return err
		}

		sleepDuration = backoff
		switch {
		case backoffErr.retryAfter > 0:
			sleepDuration = backoffErr.retryAfter
			t.logger.Info("Retrying after duration specified by Retry-After header", "duration", sleepDuration)
		case backoffErr.retryAfter < 0:
			t.logger.Debug("retry-after cannot be in past, retrying using default backoff mechanism")
		}

		// We should never reshard for a recoverable error; increasing shards could
		// make the problem worse, particularly if we're getting rate limited.
		//
		// reshardDisableTimestamp holds the unix timestamp until which resharding
		// is disabled. We'll update that timestamp if the period we were just told
		// to sleep for is newer than the existing disabled timestamp.
		reshardWaitPeriod := time.Now().Add(time.Duration(sleepDuration) * 2)
		if oldTS, updated := setAtomicToNewer(&t.reshardDisableEndTimestamp, reshardWaitPeriod.Unix()); updated {
			// If the old timestamp was in the past, then resharding was previously
			// enabled. We want to track the time where it initially got disabled for
			// logging purposes.
			disableTime := time.Now().Unix()
			if oldTS < disableTime {
				t.reshardDisableStartTimestamp.Store(disableTime)
			}
		}

		select {
		case <-ctx.Done():
		case <-time.After(time.Duration(sleepDuration)):
		}

		// If we make it this far, we've encountered a recoverable error and will retry.
		onRetry()
		t.logger.Warn("Failed to send batch, retrying", "err", err)

		backoff = sleepDuration * 2

		if backoff > t.cfg.MaxBackoff {
			backoff = t.cfg.MaxBackoff
		}

		try++
	}
}

// setAtomicToNewer atomically sets a value to the newer int64 between itself
// and the provided newValue argument. setAtomicToNewer returns whether the
// atomic value was updated and what the previous value was.
func setAtomicToNewer(value *atomic.Int64, newValue int64) (previous int64, updated bool) {
	for {
		current := value.Load()
		if current >= newValue {
			// If the current stored value is newer than newValue; abort.
			return current, false
		}

		// Try to swap the value. If the atomic value has changed, we loop back to
		// the beginning until we've successfully swapped out the value or the
		// value stored in it is newer than newValue.
		if value.CompareAndSwap(current, newValue) {
			return current, true
		}
	}
}

func buildTimeSeries(timeSeries []prompb.TimeSeries, filter func(prompb.TimeSeries) bool) (int64, int64, []prompb.TimeSeries, int, int, int) {
	var highest int64
	var lowest int64
	var droppedSamples, droppedExemplars, droppedHistograms int

	keepIdx := 0
	lowest = math.MaxInt64
	for i, ts := range timeSeries {
		if filter != nil && filter(ts) {
			if len(ts.Samples) > 0 {
				droppedSamples++
			}
			if len(ts.Exemplars) > 0 {
				droppedExemplars++
			}
			if len(ts.Histograms) > 0 {
				droppedHistograms++
			}
			continue
		}

		// At the moment we only ever append a TimeSeries with a single sample or exemplar in it.
		if len(ts.Samples) > 0 && ts.Samples[0].Timestamp > highest {
			highest = ts.Samples[0].Timestamp
		}
		if len(ts.Exemplars) > 0 && ts.Exemplars[0].Timestamp > highest {
			highest = ts.Exemplars[0].Timestamp
		}
		if len(ts.Histograms) > 0 && ts.Histograms[0].Timestamp > highest {
			highest = ts.Histograms[0].Timestamp
		}

		// Get lowest timestamp
		if len(ts.Samples) > 0 && ts.Samples[0].Timestamp < lowest {
			lowest = ts.Samples[0].Timestamp
		}
		if len(ts.Exemplars) > 0 && ts.Exemplars[0].Timestamp < lowest {
			lowest = ts.Exemplars[0].Timestamp
		}
		if len(ts.Histograms) > 0 && ts.Histograms[0].Timestamp < lowest {
			lowest = ts.Histograms[0].Timestamp
		}

		// Move the current element to the write position and increment the write pointer
		timeSeries[keepIdx] = timeSeries[i]
		keepIdx++
	}

	timeSeries = timeSeries[:keepIdx]
	return highest, lowest, timeSeries, droppedSamples, droppedExemplars, droppedHistograms
}

<<<<<<< HEAD
func buildWriteRequest(logger log.Logger, timeSeries []prompb.TimeSeries, metadata []prompb.MetricMetadata, pBuf *proto.Buffer, buf []byte, filter func(prompb.TimeSeries) bool) ([]byte, int64, int64, error) {
=======
func compressPayload(tmpbuf *[]byte, inp []byte, enc Compression) (compressed []byte, _ error) {
	switch enc {
	case SnappyBlockCompression:
		compressed = snappy.Encode(*tmpbuf, inp)
		if n := snappy.MaxEncodedLen(len(inp)); n > len(*tmpbuf) {
			// grow the buffer for the next time
			*tmpbuf = make([]byte, n)
		}
		return compressed, nil
	default:
		return compressed, fmt.Errorf("Unknown compression scheme [%v]", enc)
	}
}

func buildWriteRequest(logger *slog.Logger, timeSeries []prompb.TimeSeries, metadata []prompb.MetricMetadata, pBuf *proto.Buffer, buf *[]byte, filter func(prompb.TimeSeries) bool, enc Compression) (compressed []byte, highest, lowest int64, _ error) {
>>>>>>> 61b84e90
	highest, lowest, timeSeries,
		droppedSamples, droppedExemplars, droppedHistograms := buildTimeSeries(timeSeries, filter)

	if droppedSamples > 0 || droppedExemplars > 0 || droppedHistograms > 0 {
		logger.Debug("dropped data due to their age", "droppedSamples", droppedSamples, "droppedExemplars", droppedExemplars, "droppedHistograms", droppedHistograms)
	}

	req := &prompb.WriteRequest{
		Timeseries: timeSeries,
		Metadata:   metadata,
	}

	if pBuf == nil {
		pBuf = proto.NewBuffer(nil) // For convenience in tests. Not efficient.
	} else {
		pBuf.Reset()
	}
	err := pBuf.Marshal(req)
	if err != nil {
		return nil, highest, lowest, err
	}

	// snappy uses len() to see if it needs to allocate a new slice. Make the
	// buffer as long as possible.
	if buf != nil {
		buf = buf[0:cap(buf)]
	}
	compressed := snappy.Encode(buf, pBuf.Bytes())
	return compressed, highest, lowest, nil
<<<<<<< HEAD
=======
}

func buildV2WriteRequest(logger *slog.Logger, samples []writev2.TimeSeries, labels []string, pBuf, buf *[]byte, filter func(writev2.TimeSeries) bool, enc Compression) (compressed []byte, highest, lowest int64, _ error) {
	highest, lowest, timeSeries, droppedSamples, droppedExemplars, droppedHistograms := buildV2TimeSeries(samples, filter)

	if droppedSamples > 0 || droppedExemplars > 0 || droppedHistograms > 0 {
		logger.Debug("dropped data due to their age", "droppedSamples", droppedSamples, "droppedExemplars", droppedExemplars, "droppedHistograms", droppedHistograms)
	}

	req := &writev2.Request{
		Symbols:    labels,
		Timeseries: timeSeries,
	}

	if pBuf == nil {
		pBuf = &[]byte{} // For convenience in tests. Not efficient.
	}

	data, err := req.OptimizedMarshal(*pBuf)
	if err != nil {
		return nil, highest, lowest, err
	}
	*pBuf = data

	// snappy uses len() to see if it needs to allocate a new slice. Make the
	// buffer as long as possible.
	if buf != nil {
		*buf = (*buf)[0:cap(*buf)]
	} else {
		buf = &[]byte{}
	}

	compressed, err = compressPayload(buf, data, enc)
	if err != nil {
		return nil, highest, lowest, err
	}
	return compressed, highest, lowest, nil
}

func buildV2TimeSeries(timeSeries []writev2.TimeSeries, filter func(writev2.TimeSeries) bool) (int64, int64, []writev2.TimeSeries, int, int, int) {
	var highest int64
	var lowest int64
	var droppedSamples, droppedExemplars, droppedHistograms int

	keepIdx := 0
	lowest = math.MaxInt64
	for i, ts := range timeSeries {
		if filter != nil && filter(ts) {
			if len(ts.Samples) > 0 {
				droppedSamples++
			}
			if len(ts.Exemplars) > 0 {
				droppedExemplars++
			}
			if len(ts.Histograms) > 0 {
				droppedHistograms++
			}
			continue
		}

		// At the moment we only ever append a TimeSeries with a single sample or exemplar in it.
		if len(ts.Samples) > 0 && ts.Samples[0].Timestamp > highest {
			highest = ts.Samples[0].Timestamp
		}
		if len(ts.Exemplars) > 0 && ts.Exemplars[0].Timestamp > highest {
			highest = ts.Exemplars[0].Timestamp
		}
		if len(ts.Histograms) > 0 && ts.Histograms[0].Timestamp > highest {
			highest = ts.Histograms[0].Timestamp
		}

		// Get the lowest timestamp.
		if len(ts.Samples) > 0 && ts.Samples[0].Timestamp < lowest {
			lowest = ts.Samples[0].Timestamp
		}
		if len(ts.Exemplars) > 0 && ts.Exemplars[0].Timestamp < lowest {
			lowest = ts.Exemplars[0].Timestamp
		}
		if len(ts.Histograms) > 0 && ts.Histograms[0].Timestamp < lowest {
			lowest = ts.Histograms[0].Timestamp
		}
		if i != keepIdx {
			// We have to swap the kept timeseries with the one which should be dropped.
			// Copying any elements within timeSeries could cause data corruptions when reusing the slice in a next batch (shards.populateTimeSeries).
			timeSeries[keepIdx], timeSeries[i] = timeSeries[i], timeSeries[keepIdx]
		}
		keepIdx++
	}

	timeSeries = timeSeries[:keepIdx]
	return highest, lowest, timeSeries, droppedSamples, droppedExemplars, droppedHistograms
>>>>>>> 61b84e90
}<|MERGE_RESOLUTION|>--- conflicted
+++ resolved
@@ -16,11 +16,8 @@
 import (
 	"context"
 	"errors"
-<<<<<<< HEAD
-=======
 	"fmt"
 	"log/slog"
->>>>>>> 61b84e90
 	"math"
 	"strconv"
 	"sync"
@@ -39,9 +36,11 @@
 	"github.com/prometheus/prometheus/config"
 	"github.com/prometheus/prometheus/model/histogram"
 	"github.com/prometheus/prometheus/model/labels"
+	"github.com/prometheus/prometheus/model/metadata"
 	"github.com/prometheus/prometheus/model/relabel"
 	"github.com/prometheus/prometheus/model/timestamp"
 	"github.com/prometheus/prometheus/prompb"
+	writev2 "github.com/prometheus/prometheus/prompb/io/prometheus/write/v2"
 	"github.com/prometheus/prometheus/scrape"
 	"github.com/prometheus/prometheus/tsdb/chunks"
 	"github.com/prometheus/prometheus/tsdb/record"
@@ -233,7 +232,7 @@
 			Namespace:   namespace,
 			Subsystem:   subsystem,
 			Name:        "queue_highest_sent_timestamp_seconds",
-			Help:        "Timestamp from a WAL sample, the highest timestamp successfully sent by this queue, in seconds since epoch.",
+			Help:        "Timestamp from a WAL sample, the highest timestamp successfully sent by this queue, in seconds since epoch. Initialized to 0 when no data has been sent yet.",
 			ConstLabels: constLabels,
 		}),
 	}
@@ -392,7 +391,7 @@
 // external timeseries database.
 type WriteClient interface {
 	// Store stores the given samples in the remote storage.
-	Store(context.Context, []byte, int) error
+	Store(ctx context.Context, req []byte, retryAttempt int) (WriteResponseStats, error)
 	// Name uniquely identifies the remote storage.
 	Name() string
 	// Endpoint is the remote read or write endpoint for the storage client.
@@ -421,11 +420,14 @@
 
 	clientMtx   sync.RWMutex
 	storeClient WriteClient
-
-	seriesMtx     sync.Mutex // Covers seriesLabels, droppedSeries and builder.
-	seriesLabels  map[chunks.HeadSeriesRef]labels.Labels
-	droppedSeries map[chunks.HeadSeriesRef]struct{}
-	builder       *labels.Builder
+	protoMsg    config.RemoteWriteProtoMsg
+	enc         Compression
+
+	seriesMtx      sync.Mutex // Covers seriesLabels, seriesMetadata, droppedSeries and builder.
+	seriesLabels   map[chunks.HeadSeriesRef]labels.Labels
+	seriesMetadata map[chunks.HeadSeriesRef]*metadata.Metadata
+	droppedSeries  map[chunks.HeadSeriesRef]struct{}
+	builder        *labels.Builder
 
 	seriesSegmentMtx     sync.Mutex // Covers seriesSegmentIndexes - if you also lock seriesMtx, take seriesMtx first.
 	seriesSegmentIndexes map[chunks.HeadSeriesRef]int
@@ -466,6 +468,7 @@
 	sm ReadyScrapeManager,
 	enableExemplarRemoteWrite bool,
 	enableNativeHistogramRemoteWrite bool,
+	protoMsg config.RemoteWriteProtoMsg,
 ) *QueueManager {
 	if logger == nil {
 		logger = promslog.NewNopLogger()
@@ -490,6 +493,7 @@
 		sendNativeHistograms: enableNativeHistogramRemoteWrite,
 
 		seriesLabels:         make(map[chunks.HeadSeriesRef]labels.Labels),
+		seriesMetadata:       make(map[chunks.HeadSeriesRef]*metadata.Metadata),
 		seriesSegmentIndexes: make(map[chunks.HeadSeriesRef]int),
 		droppedSeries:        make(map[chunks.HeadSeriesRef]struct{}),
 		builder:              labels.NewBuilder(labels.EmptyLabels()),
@@ -506,8 +510,6 @@
 		metrics:              metrics,
 		interner:             interner,
 		highestRecvTimestamp: highestRecvTimestamp,
-<<<<<<< HEAD
-=======
 
 		protoMsg: protoMsg,
 		enc:      SnappyBlockCompression, // Hardcoded for now, but scaffolding exists for likely future use.
@@ -526,10 +528,8 @@
 	if t.mcfg.Send && t.protoMsg != config.RemoteWriteProtoMsgV1 {
 		logger.Warn("usage of 'metadata_config.send' is redundant when using remote write v2 (or higher) as metadata will always be gathered from the WAL and included for every series within each write request")
 		t.mcfg.Send = false
->>>>>>> 61b84e90
-	}
-
-	t.watcher = wlog.NewWatcher(watcherMetrics, readerMetrics, logger, client.Name(), t, dir, enableExemplarRemoteWrite, enableNativeHistogramRemoteWrite)
+	}
+
 	if t.mcfg.Send {
 		t.metadataWatcher = NewMetadataWatcher(logger, sm, client.Name(), t, t.mcfg.SendInterval, flushDeadline)
 	}
@@ -538,14 +538,21 @@
 	return t
 }
 
-// AppendMetadata sends metadata to the remote storage. Metadata is sent in batches, but is not parallelized.
-func (t *QueueManager) AppendMetadata(ctx context.Context, metadata []scrape.MetricMetadata) {
+// AppendWatcherMetadata sends metadata to the remote storage. Metadata is sent in batches, but is not parallelized.
+// This is only used for the metadata_config.send setting and 1.x Remote Write.
+func (t *QueueManager) AppendWatcherMetadata(ctx context.Context, metadata []scrape.MetricMetadata) {
+	// no op for any newer proto format, which will cache metadata sent to it from the WAL watcher.
+	if t.protoMsg != config.RemoteWriteProtoMsgV1 {
+		return
+	}
+
+	// 1.X will still get metadata in batches.
 	mm := make([]prompb.MetricMetadata, 0, len(metadata))
 	for _, entry := range metadata {
 		mm = append(mm, prompb.MetricMetadata{
 			MetricFamilyName: entry.Metric,
 			Help:             entry.Help,
-			Type:             metricTypeToMetricTypeProto(entry.Type),
+			Type:             prompb.FromMetadataType(entry.Type),
 			Unit:             entry.Unit,
 		})
 	}
@@ -566,8 +573,8 @@
 }
 
 func (t *QueueManager) sendMetadataWithBackoff(ctx context.Context, metadata []prompb.MetricMetadata, pBuf *proto.Buffer) error {
-	// Build the WriteRequest with no samples.
-	req, _, _, err := buildWriteRequest(t.logger, nil, metadata, pBuf, nil, nil)
+	// Build the WriteRequest with no samples (v1 flow).
+	req, _, _, err := buildWriteRequest(t.logger, nil, metadata, pBuf, nil, nil, t.enc)
 	if err != nil {
 		return err
 	}
@@ -590,14 +597,15 @@
 		}
 
 		begin := time.Now()
-		err := t.storeClient.Store(ctx, req, try)
+		// Ignoring WriteResponseStats, because there is nothing for metadata, since it's
+		// embedded in v2 calls now, and we do v1 here.
+		_, err := t.storeClient.Store(ctx, req, try)
 		t.metrics.sentBatchDuration.Observe(time.Since(begin).Seconds())
 
 		if err != nil {
 			span.RecordError(err)
 			return err
 		}
-
 		return nil
 	}
 
@@ -625,6 +633,36 @@
 
 func isTimeSeriesOldFilter(metrics *queueManagerMetrics, baseTime time.Time, sampleAgeLimit time.Duration) func(ts prompb.TimeSeries) bool {
 	return func(ts prompb.TimeSeries) bool {
+		if sampleAgeLimit == 0 {
+			// If sampleAgeLimit is unset, then we never skip samples due to their age.
+			return false
+		}
+		switch {
+		// Only the first element should be set in the series, therefore we only check the first element.
+		case len(ts.Samples) > 0:
+			if isSampleOld(baseTime, sampleAgeLimit, ts.Samples[0].Timestamp) {
+				metrics.droppedSamplesTotal.WithLabelValues(reasonTooOld).Inc()
+				return true
+			}
+		case len(ts.Histograms) > 0:
+			if isSampleOld(baseTime, sampleAgeLimit, ts.Histograms[0].Timestamp) {
+				metrics.droppedHistogramsTotal.WithLabelValues(reasonTooOld).Inc()
+				return true
+			}
+		case len(ts.Exemplars) > 0:
+			if isSampleOld(baseTime, sampleAgeLimit, ts.Exemplars[0].Timestamp) {
+				metrics.droppedExemplarsTotal.WithLabelValues(reasonTooOld).Inc()
+				return true
+			}
+		default:
+			return false
+		}
+		return false
+	}
+}
+
+func isV2TimeSeriesOldFilter(metrics *queueManagerMetrics, baseTime time.Time, sampleAgeLimit time.Duration) func(ts writev2.TimeSeries) bool {
+	return func(ts writev2.TimeSeries) bool {
 		if sampleAgeLimit == 0 {
 			// If sampleAgeLimit is unset, then we never skip samples due to their age.
 			return false
@@ -676,6 +714,9 @@
 			t.seriesMtx.Unlock()
 			continue
 		}
+		// TODO(cstyan): Handle or at least log an error if no metadata is found.
+		// See https://github.com/prometheus/prometheus/issues/14405
+		meta := t.seriesMetadata[s.Ref]
 		t.seriesMtx.Unlock()
 		// Start with a very small backoff. This should not be t.cfg.MinBackoff
 		// as it can happen without errors, and we want to pickup work after
@@ -690,6 +731,7 @@
 			}
 			if t.shards.enqueue(s.Ref, timeSeries{
 				seriesLabels: lbls,
+				metadata:     meta,
 				timestamp:    s.T,
 				value:        s.V,
 				sType:        tSample,
@@ -735,6 +777,7 @@
 			t.seriesMtx.Unlock()
 			continue
 		}
+		meta := t.seriesMetadata[e.Ref]
 		t.seriesMtx.Unlock()
 		// This will only loop if the queues are being resharded.
 		backoff := t.cfg.MinBackoff
@@ -746,6 +789,7 @@
 			}
 			if t.shards.enqueue(e.Ref, timeSeries{
 				seriesLabels:   lbls,
+				metadata:       meta,
 				timestamp:      e.T,
 				value:          e.V,
 				exemplarLabels: e.Labels,
@@ -789,6 +833,7 @@
 			t.seriesMtx.Unlock()
 			continue
 		}
+		meta := t.seriesMetadata[h.Ref]
 		t.seriesMtx.Unlock()
 
 		backoff := model.Duration(5 * time.Millisecond)
@@ -800,6 +845,7 @@
 			}
 			if t.shards.enqueue(h.Ref, timeSeries{
 				seriesLabels: lbls,
+				metadata:     meta,
 				timestamp:    h.T,
 				histogram:    h.H,
 				sType:        tHistogram,
@@ -842,6 +888,7 @@
 			t.seriesMtx.Unlock()
 			continue
 		}
+		meta := t.seriesMetadata[h.Ref]
 		t.seriesMtx.Unlock()
 
 		backoff := model.Duration(5 * time.Millisecond)
@@ -853,6 +900,7 @@
 			}
 			if t.shards.enqueue(h.Ref, timeSeries{
 				seriesLabels:   lbls,
+				metadata:       meta,
 				timestamp:      h.T,
 				floatHistogram: h.FH,
 				sType:          tFloatHistogram,
@@ -946,6 +994,23 @@
 			t.releaseLabels(orig)
 		}
 		t.seriesLabels[s.Ref] = lbls
+	}
+}
+
+// StoreMetadata keeps track of known series' metadata for lookups when sending samples to remote.
+func (t *QueueManager) StoreMetadata(meta []record.RefMetadata) {
+	if t.protoMsg == config.RemoteWriteProtoMsgV1 {
+		return
+	}
+
+	t.seriesMtx.Lock()
+	defer t.seriesMtx.Unlock()
+	for _, m := range meta {
+		t.seriesMetadata[m.Ref] = &metadata.Metadata{
+			Type: record.ToMetricType(m.Type),
+			Unit: m.Unit,
+			Help: m.Help,
+		}
 	}
 }
 
@@ -974,6 +1039,7 @@
 			delete(t.seriesSegmentIndexes, k)
 			t.releaseLabels(t.seriesLabels[k])
 			delete(t.seriesLabels, k)
+			delete(t.seriesMetadata, k)
 			delete(t.droppedSeries, k)
 		}
 	}
@@ -1189,6 +1255,7 @@
 	samplesDroppedOnHardShutdown    atomic.Uint32
 	exemplarsDroppedOnHardShutdown  atomic.Uint32
 	histogramsDroppedOnHardShutdown atomic.Uint32
+	metadataDroppedOnHardShutdown   atomic.Uint32
 }
 
 // start the shards; must be called before any call to enqueue.
@@ -1217,6 +1284,7 @@
 	s.samplesDroppedOnHardShutdown.Store(0)
 	s.exemplarsDroppedOnHardShutdown.Store(0)
 	s.histogramsDroppedOnHardShutdown.Store(0)
+	s.metadataDroppedOnHardShutdown.Store(0)
 	for i := 0; i < n; i++ {
 		go s.runShard(hardShutdownCtx, i, newQueues[i])
 	}
@@ -1249,21 +1317,16 @@
 	// Force an unclean shutdown.
 	s.hardShutdown()
 	<-s.done
-<<<<<<< HEAD
-	if dropped := s.samplesDroppedOnHardShutdown.Load(); dropped > 0 {
-		level.Error(s.qm.logger).Log("msg", "Failed to flush all samples on shutdown", "count", dropped)
-	}
-	if dropped := s.exemplarsDroppedOnHardShutdown.Load(); dropped > 0 {
-		level.Error(s.qm.logger).Log("msg", "Failed to flush all exemplars on shutdown", "count", dropped)
-=======
 
 	// Log error for any dropped samples, exemplars, or histograms.
 	logDroppedError := func(t string, counter atomic.Uint32) {
 		if dropped := counter.Load(); dropped > 0 {
 			s.qm.logger.Error(fmt.Sprintf("Failed to flush all %s on shutdown", t), "count", dropped)
 		}
->>>>>>> 61b84e90
-	}
+	}
+	logDroppedError("samples", s.samplesDroppedOnHardShutdown)
+	logDroppedError("exemplars", s.exemplarsDroppedOnHardShutdown)
+	logDroppedError("histograms", s.histogramsDroppedOnHardShutdown)
 }
 
 // enqueue data (sample or exemplar). If the shard is full, shutting down, or
@@ -1274,7 +1337,6 @@
 func (s *shards) enqueue(ref chunks.HeadSeriesRef, data timeSeries) bool {
 	s.mtx.RLock()
 	defer s.mtx.RUnlock()
-
 	shard := uint64(ref) % uint64(len(s.queues))
 	select {
 	case <-s.softShutdown:
@@ -1317,6 +1379,7 @@
 	value          float64
 	histogram      *histogram.Histogram
 	floatHistogram *histogram.FloatHistogram
+	metadata       *metadata.Metadata
 	timestamp      int64
 	exemplarLabels labels.Labels
 	// The type of series: sample, exemplar, or histogram.
@@ -1330,6 +1393,7 @@
 	tExemplar
 	tHistogram
 	tFloatHistogram
+	tMetadata
 )
 
 func newQueue(batchSize, capacity int) *queue {
@@ -1353,6 +1417,10 @@
 func (q *queue) Append(datum timeSeries) bool {
 	q.batchMtx.Lock()
 	defer q.batchMtx.Unlock()
+	// TODO(cstyan): Check if metadata now means we've reduced the total # of samples
+	// we can batch together here, and if so find a way to not include metadata
+	// in the batch size calculation.
+	// See https://github.com/prometheus/prometheus/issues/14405
 	q.batch = append(q.batch, datum)
 	if len(q.batch) == cap(q.batch) {
 		select {
@@ -1376,7 +1444,6 @@
 func (q *queue) Batch() []timeSeries {
 	q.batchMtx.Lock()
 	defer q.batchMtx.Unlock()
-
 	select {
 	case batch := <-q.batchQueue:
 		return batch
@@ -1402,6 +1469,8 @@
 	for q.tryEnqueueingBatch(done) {
 		time.Sleep(time.Second)
 	}
+	q.batchMtx.Lock()
+	defer q.batchMtx.Unlock()
 	q.batch = nil
 	close(q.batchQueue)
 }
@@ -1448,19 +1517,23 @@
 	}()
 
 	shardNum := strconv.Itoa(shardID)
+	symbolTable := writev2.NewSymbolTable()
 
 	// Send batches of at most MaxSamplesPerSend samples to the remote storage.
 	// If we have fewer samples than that, flush them out after a deadline anyways.
 	var (
 		maxCount = s.qm.cfg.MaxSamplesPerSend
 
-		pBuf = proto.NewBuffer(nil)
-		buf  []byte
+		pBuf    = proto.NewBuffer(nil)
+		pBufRaw []byte
+		buf     []byte
 	)
+	// TODO(@tpaschalis) Should we also raise the max if we have WAL metadata?
 	if s.qm.sendExemplars {
 		maxCount += int(float64(maxCount) * 0.1)
 	}
 
+	// TODO: Dry all of this, we should make an interface/generic for the timeseries type.
 	batchQueue := queue.Chan()
 	pendingData := make([]prompb.TimeSeries, maxCount)
 	for i := range pendingData {
@@ -1469,13 +1542,10 @@
 			pendingData[i].Exemplars = []prompb.Exemplar{{}}
 		}
 	}
-<<<<<<< HEAD
-=======
 	pendingDataV2 := make([]writev2.TimeSeries, maxCount)
 	for i := range pendingDataV2 {
 		pendingDataV2[i].Samples = []writev2.Sample{{}}
 	}
->>>>>>> 61b84e90
 
 	timer := time.NewTimer(time.Duration(s.qm.cfg.BatchSendDeadline))
 	stop := func() {
@@ -1488,8 +1558,6 @@
 	}
 	defer stop()
 
-<<<<<<< HEAD
-=======
 	sendBatch := func(batch []timeSeries, protoMsg config.RemoteWriteProtoMsg, enc Compression, timer bool) {
 		switch protoMsg {
 		case config.RemoteWriteProtoMsgV1:
@@ -1508,7 +1576,6 @@
 		}
 	}
 
->>>>>>> 61b84e90
 	for {
 		select {
 		case <-ctx.Done():
@@ -1532,10 +1599,11 @@
 			if !ok {
 				return
 			}
-			nPendingSamples, nPendingExemplars, nPendingHistograms := s.populateTimeSeries(batch, pendingData)
+
+			sendBatch(batch, s.qm.protoMsg, s.qm.enc, false)
+			// TODO(bwplotka): Previously the return was between popular and send.
+			// Consider this when DRY-ing https://github.com/prometheus/prometheus/issues/14409
 			queue.ReturnForReuse(batch)
-			n := nPendingSamples + nPendingExemplars + nPendingHistograms
-			s.sendSamples(ctx, pendingData[:n], nPendingSamples, nPendingExemplars, nPendingHistograms, pBuf, &buf)
 
 			stop()
 			timer.Reset(time.Duration(s.qm.cfg.BatchSendDeadline))
@@ -1543,11 +1611,7 @@
 		case <-timer.C:
 			batch := queue.Batch()
 			if len(batch) > 0 {
-				nPendingSamples, nPendingExemplars, nPendingHistograms := s.populateTimeSeries(batch, pendingData)
-				n := nPendingSamples + nPendingExemplars + nPendingHistograms
-				level.Debug(s.qm.logger).Log("msg", "runShard timer ticked, sending buffered data", "samples", nPendingSamples,
-					"exemplars", nPendingExemplars, "shard", shardNum, "histograms", nPendingHistograms)
-				s.sendSamples(ctx, pendingData[:n], nPendingSamples, nPendingExemplars, nPendingHistograms, pBuf, &buf)
+				sendBatch(batch, s.qm.protoMsg, s.qm.enc, true)
 			}
 			queue.ReturnForReuse(batch)
 			timer.Reset(time.Duration(s.qm.cfg.BatchSendDeadline))
@@ -1555,21 +1619,22 @@
 	}
 }
 
-func (s *shards) populateTimeSeries(batch []timeSeries, pendingData []prompb.TimeSeries) (int, int, int) {
+func populateTimeSeries(batch []timeSeries, pendingData []prompb.TimeSeries, sendExemplars, sendNativeHistograms bool) (int, int, int) {
 	var nPendingSamples, nPendingExemplars, nPendingHistograms int
 	for nPending, d := range batch {
 		pendingData[nPending].Samples = pendingData[nPending].Samples[:0]
-		if s.qm.sendExemplars {
+		if sendExemplars {
 			pendingData[nPending].Exemplars = pendingData[nPending].Exemplars[:0]
 		}
-		if s.qm.sendNativeHistograms {
+		if sendNativeHistograms {
 			pendingData[nPending].Histograms = pendingData[nPending].Histograms[:0]
 		}
 
 		// Number of pending samples is limited by the fact that sendSamples (via sendSamplesWithBackoff)
 		// retries endlessly, so once we reach max samples, if we can never send to the endpoint we'll
 		// stop reading from the queue. This makes it safe to reference pendingSamples by index.
-		pendingData[nPending].Labels = labelsToLabelsProto(d.seriesLabels, pendingData[nPending].Labels)
+		pendingData[nPending].Labels = prompb.FromLabels(d.seriesLabels, pendingData[nPending].Labels)
+
 		switch d.sType {
 		case tSample:
 			pendingData[nPending].Samples = append(pendingData[nPending].Samples, prompb.Sample{
@@ -1579,43 +1644,64 @@
 			nPendingSamples++
 		case tExemplar:
 			pendingData[nPending].Exemplars = append(pendingData[nPending].Exemplars, prompb.Exemplar{
-				Labels:    labelsToLabelsProto(d.exemplarLabels, nil),
+				Labels:    prompb.FromLabels(d.exemplarLabels, nil),
 				Value:     d.value,
 				Timestamp: d.timestamp,
 			})
 			nPendingExemplars++
 		case tHistogram:
-			pendingData[nPending].Histograms = append(pendingData[nPending].Histograms, HistogramToHistogramProto(d.timestamp, d.histogram))
+			pendingData[nPending].Histograms = append(pendingData[nPending].Histograms, prompb.FromIntHistogram(d.timestamp, d.histogram))
 			nPendingHistograms++
 		case tFloatHistogram:
-			pendingData[nPending].Histograms = append(pendingData[nPending].Histograms, FloatHistogramToHistogramProto(d.timestamp, d.floatHistogram))
+			pendingData[nPending].Histograms = append(pendingData[nPending].Histograms, prompb.FromFloatHistogram(d.timestamp, d.floatHistogram))
 			nPendingHistograms++
 		}
 	}
 	return nPendingSamples, nPendingExemplars, nPendingHistograms
 }
 
-func (s *shards) sendSamples(ctx context.Context, samples []prompb.TimeSeries, sampleCount, exemplarCount, histogramCount int, pBuf *proto.Buffer, buf *[]byte) {
+func (s *shards) sendSamples(ctx context.Context, samples []prompb.TimeSeries, sampleCount, exemplarCount, histogramCount int, pBuf *proto.Buffer, buf *[]byte, enc Compression) error {
 	begin := time.Now()
-	err := s.sendSamplesWithBackoff(ctx, samples, sampleCount, exemplarCount, histogramCount, pBuf, buf)
+	rs, err := s.sendSamplesWithBackoff(ctx, samples, sampleCount, exemplarCount, histogramCount, 0, pBuf, buf, enc)
+	s.updateMetrics(ctx, err, sampleCount, exemplarCount, histogramCount, 0, rs, time.Since(begin))
+	return err
+}
+
+// TODO(bwplotka): DRY this (have one logic for both v1 and v2).
+// See https://github.com/prometheus/prometheus/issues/14409
+func (s *shards) sendV2Samples(ctx context.Context, samples []writev2.TimeSeries, labels []string, sampleCount, exemplarCount, histogramCount, metadataCount int, pBuf, buf *[]byte, enc Compression) error {
+	begin := time.Now()
+	rs, err := s.sendV2SamplesWithBackoff(ctx, samples, labels, sampleCount, exemplarCount, histogramCount, metadataCount, pBuf, buf, enc)
+	s.updateMetrics(ctx, err, sampleCount, exemplarCount, histogramCount, metadataCount, rs, time.Since(begin))
+	return err
+}
+
+func (s *shards) updateMetrics(_ context.Context, err error, sampleCount, exemplarCount, histogramCount, metadataCount int, rs WriteResponseStats, duration time.Duration) {
+	// Partial errors may happen -- account for that.
+	sampleDiff := sampleCount - rs.Samples
+	if sampleDiff > 0 {
+		s.qm.metrics.failedSamplesTotal.Add(float64(sampleDiff))
+	}
+	histogramDiff := histogramCount - rs.Histograms
+	if histogramDiff > 0 {
+		s.qm.metrics.failedHistogramsTotal.Add(float64(histogramDiff))
+	}
+	exemplarDiff := exemplarCount - rs.Exemplars
+	if exemplarDiff > 0 {
+		s.qm.metrics.failedExemplarsTotal.Add(float64(exemplarDiff))
+	}
 	if err != nil {
-<<<<<<< HEAD
-		level.Error(s.qm.logger).Log("msg", "non-recoverable error", "count", sampleCount, "exemplarCount", exemplarCount, "err", err)
-		s.qm.metrics.failedSamplesTotal.Add(float64(sampleCount))
-		s.qm.metrics.failedExemplarsTotal.Add(float64(exemplarCount))
-		s.qm.metrics.failedHistogramsTotal.Add(float64(histogramCount))
-=======
 		s.qm.logger.Error("non-recoverable error", "failedSampleCount", sampleDiff, "failedHistogramCount", histogramDiff, "failedExemplarCount", exemplarDiff, "err", err)
 	} else if sampleDiff+exemplarDiff+histogramDiff > 0 {
 		s.qm.logger.Error("we got 2xx status code from the Receiver yet statistics indicate some dat was not written; investigation needed", "failedSampleCount", sampleDiff, "failedHistogramCount", histogramDiff, "failedExemplarCount", exemplarDiff)
->>>>>>> 61b84e90
 	}
 
 	// These counters are used to calculate the dynamic sharding, and as such
 	// should be maintained irrespective of success or failure.
-	s.qm.dataOut.incr(int64(len(samples)))
-	s.qm.dataOutDuration.incr(int64(time.Since(begin)))
+	s.qm.dataOut.incr(int64(sampleCount + exemplarCount + histogramCount + metadataCount))
+	s.qm.dataOutDuration.incr(int64(duration))
 	s.qm.lastSendTimestamp.Store(time.Now().Unix())
+
 	// Pending samples/exemplars/histograms also should be subtracted, as an error means
 	// they will not be retried.
 	s.qm.metrics.pendingSamples.Sub(float64(sampleCount))
@@ -1627,18 +1713,28 @@
 }
 
 // sendSamples to the remote storage with backoff for recoverable errors.
-func (s *shards) sendSamplesWithBackoff(ctx context.Context, samples []prompb.TimeSeries, sampleCount, exemplarCount, histogramCount int, pBuf *proto.Buffer, buf *[]byte) error {
+func (s *shards) sendSamplesWithBackoff(ctx context.Context, samples []prompb.TimeSeries, sampleCount, exemplarCount, histogramCount, metadataCount int, pBuf *proto.Buffer, buf *[]byte, enc Compression) (WriteResponseStats, error) {
 	// Build the WriteRequest with no metadata.
-	req, highest, lowest, err := buildWriteRequest(s.qm.logger, samples, nil, pBuf, *buf, nil)
+	req, highest, lowest, err := buildWriteRequest(s.qm.logger, samples, nil, pBuf, buf, nil, enc)
 	s.qm.buildRequestLimitTimestamp.Store(lowest)
 	if err != nil {
 		// Failing to build the write request is non-recoverable, since it will
 		// only error if marshaling the proto to bytes fails.
-		return err
+		return WriteResponseStats{}, err
 	}
 
 	reqSize := len(req)
 	*buf = req
+
+	// Since we retry writes via attemptStore and sendWriteRequestWithBackoff we need
+	// to track the total amount of accepted data across the various attempts.
+	accumulatedStats := WriteResponseStats{}
+	var accumulatedStatsMu sync.Mutex
+	addStats := func(rs WriteResponseStats) {
+		accumulatedStatsMu.Lock()
+		accumulatedStats = accumulatedStats.Add(rs)
+		accumulatedStatsMu.Unlock()
+	}
 
 	// An anonymous function allows us to defer the completion of our per-try spans
 	// without causing a memory leak, and it has the nice effect of not propagating any
@@ -1653,8 +1749,9 @@
 				samples,
 				nil,
 				pBuf,
-				*buf,
+				buf,
 				isTimeSeriesOldFilter(s.qm.metrics, currentTime, time.Duration(s.qm.cfg.SampleAgeLimit)),
+				enc,
 			)
 			s.qm.buildRequestLimitTimestamp.Store(lowest)
 			if err != nil {
@@ -1685,15 +1782,20 @@
 		s.qm.metrics.samplesTotal.Add(float64(sampleCount))
 		s.qm.metrics.exemplarsTotal.Add(float64(exemplarCount))
 		s.qm.metrics.histogramsTotal.Add(float64(histogramCount))
-		err := s.qm.client().Store(ctx, *buf, try)
+		s.qm.metrics.metadataTotal.Add(float64(metadataCount))
+		// Technically for v1, we will likely have empty response stats, but for
+		// newer Receivers this might be not, so used it in a best effort.
+		rs, err := s.qm.client().Store(ctx, *buf, try)
 		s.qm.metrics.sentBatchDuration.Observe(time.Since(begin).Seconds())
-
-		if err != nil {
-			span.RecordError(err)
-			return err
-		}
-
-		return nil
+		// TODO(bwplotka): Revisit this once we have Receivers doing retriable partial error
+		// so far we don't have those, so it's ok to potentially skew statistics.
+		addStats(rs)
+
+		if err == nil {
+			return nil
+		}
+		span.RecordError(err)
+		return err
 	}
 
 	onRetry := func() {
@@ -1706,13 +1808,186 @@
 	if errors.Is(err, context.Canceled) {
 		// When there is resharding, we cancel the context for this queue, which means the data is not sent.
 		// So we exit early to not update the metrics.
-		return err
+		return accumulatedStats, err
 	}
 
 	s.qm.metrics.sentBytesTotal.Add(float64(reqSize))
 	s.qm.metrics.highestSentTimestamp.Set(float64(highest / 1000))
 
-	return err
+	if err == nil && !accumulatedStats.Confirmed {
+		// No 2.0 response headers, and we sent v1 message, so likely it's 1.0 Receiver.
+		// Assume success, don't rely on headers.
+		return WriteResponseStats{
+			Samples:    sampleCount,
+			Histograms: histogramCount,
+			Exemplars:  exemplarCount,
+		}, nil
+	}
+	return accumulatedStats, err
+}
+
+// sendV2Samples to the remote storage with backoff for recoverable errors.
+func (s *shards) sendV2SamplesWithBackoff(ctx context.Context, samples []writev2.TimeSeries, labels []string, sampleCount, exemplarCount, histogramCount, metadataCount int, pBuf, buf *[]byte, enc Compression) (WriteResponseStats, error) {
+	// Build the WriteRequest with no metadata.
+	req, highest, lowest, err := buildV2WriteRequest(s.qm.logger, samples, labels, pBuf, buf, nil, enc)
+	s.qm.buildRequestLimitTimestamp.Store(lowest)
+	if err != nil {
+		// Failing to build the write request is non-recoverable, since it will
+		// only error if marshaling the proto to bytes fails.
+		return WriteResponseStats{}, err
+	}
+
+	reqSize := len(req)
+	*buf = req
+
+	// Since we retry writes via attemptStore and sendWriteRequestWithBackoff we need
+	// to track the total amount of accepted data across the various attempts.
+	accumulatedStats := WriteResponseStats{}
+	var accumulatedStatsMu sync.Mutex
+	addStats := func(rs WriteResponseStats) {
+		accumulatedStatsMu.Lock()
+		accumulatedStats = accumulatedStats.Add(rs)
+		accumulatedStatsMu.Unlock()
+	}
+
+	// An anonymous function allows us to defer the completion of our per-try spans
+	// without causing a memory leak, and it has the nice effect of not propagating any
+	// parameters for sendSamplesWithBackoff/3.
+	attemptStore := func(try int) error {
+		currentTime := time.Now()
+		lowest := s.qm.buildRequestLimitTimestamp.Load()
+		if isSampleOld(currentTime, time.Duration(s.qm.cfg.SampleAgeLimit), lowest) {
+			// This will filter out old samples during retries.
+			req, _, lowest, err := buildV2WriteRequest(
+				s.qm.logger,
+				samples,
+				labels,
+				pBuf,
+				buf,
+				isV2TimeSeriesOldFilter(s.qm.metrics, currentTime, time.Duration(s.qm.cfg.SampleAgeLimit)),
+				enc,
+			)
+			s.qm.buildRequestLimitTimestamp.Store(lowest)
+			if err != nil {
+				return err
+			}
+			*buf = req
+		}
+
+		ctx, span := otel.Tracer("").Start(ctx, "Remote Send Batch")
+		defer span.End()
+
+		span.SetAttributes(
+			attribute.Int("request_size", reqSize),
+			attribute.Int("samples", sampleCount),
+			attribute.Int("try", try),
+			attribute.String("remote_name", s.qm.storeClient.Name()),
+			attribute.String("remote_url", s.qm.storeClient.Endpoint()),
+		)
+
+		if exemplarCount > 0 {
+			span.SetAttributes(attribute.Int("exemplars", exemplarCount))
+		}
+		if histogramCount > 0 {
+			span.SetAttributes(attribute.Int("histograms", histogramCount))
+		}
+
+		begin := time.Now()
+		s.qm.metrics.samplesTotal.Add(float64(sampleCount))
+		s.qm.metrics.exemplarsTotal.Add(float64(exemplarCount))
+		s.qm.metrics.histogramsTotal.Add(float64(histogramCount))
+		s.qm.metrics.metadataTotal.Add(float64(metadataCount))
+		rs, err := s.qm.client().Store(ctx, *buf, try)
+		s.qm.metrics.sentBatchDuration.Observe(time.Since(begin).Seconds())
+		// TODO(bwplotka): Revisit this once we have Receivers doing retriable partial error
+		// so far we don't have those, so it's ok to potentially skew statistics.
+		addStats(rs)
+
+		if err == nil {
+			// Check the case mentioned in PRW 2.0
+			// https://prometheus.io/docs/specs/remote_write_spec_2_0/#required-written-response-headers.
+			if sampleCount+histogramCount+exemplarCount > 0 && rs.NoDataWritten() {
+				err = fmt.Errorf("sent v2 request with %v samples, %v histograms and %v exemplars; got 2xx, but PRW 2.0 response header statistics indicate %v samples, %v histograms and %v exemplars were accepted;"+
+					" assumining failure e.g. the target only supports PRW 1.0 prometheus.WriteRequest, but does not check the Content-Type header correctly",
+					sampleCount, histogramCount, exemplarCount,
+					rs.Samples, rs.Histograms, rs.Exemplars,
+				)
+				span.RecordError(err)
+				return err
+			}
+			return nil
+		}
+		span.RecordError(err)
+		return err
+	}
+
+	onRetry := func() {
+		s.qm.metrics.retriedSamplesTotal.Add(float64(sampleCount))
+		s.qm.metrics.retriedExemplarsTotal.Add(float64(exemplarCount))
+		s.qm.metrics.retriedHistogramsTotal.Add(float64(histogramCount))
+	}
+
+	err = s.qm.sendWriteRequestWithBackoff(ctx, attemptStore, onRetry)
+	if errors.Is(err, context.Canceled) {
+		// When there is resharding, we cancel the context for this queue, which means the data is not sent.
+		// So we exit early to not update the metrics.
+		return accumulatedStats, err
+	}
+
+	s.qm.metrics.sentBytesTotal.Add(float64(reqSize))
+	s.qm.metrics.highestSentTimestamp.Set(float64(highest / 1000))
+	return accumulatedStats, err
+}
+
+func populateV2TimeSeries(symbolTable *writev2.SymbolsTable, batch []timeSeries, pendingData []writev2.TimeSeries, sendExemplars, sendNativeHistograms bool) (int, int, int, int) {
+	var nPendingSamples, nPendingExemplars, nPendingHistograms, nPendingMetadata int
+	for nPending, d := range batch {
+		pendingData[nPending].Samples = pendingData[nPending].Samples[:0]
+		// todo: should we also safeguard against empty metadata here?
+		if d.metadata != nil {
+			pendingData[nPending].Metadata.Type = writev2.FromMetadataType(d.metadata.Type)
+			pendingData[nPending].Metadata.HelpRef = symbolTable.Symbolize(d.metadata.Help)
+			pendingData[nPending].Metadata.HelpRef = symbolTable.Symbolize(d.metadata.Unit)
+			nPendingMetadata++
+		}
+
+		if sendExemplars {
+			pendingData[nPending].Exemplars = pendingData[nPending].Exemplars[:0]
+		}
+		if sendNativeHistograms {
+			pendingData[nPending].Histograms = pendingData[nPending].Histograms[:0]
+		}
+
+		// Number of pending samples is limited by the fact that sendSamples (via sendSamplesWithBackoff)
+		// retries endlessly, so once we reach max samples, if we can never send to the endpoint we'll
+		// stop reading from the queue. This makes it safe to reference pendingSamples by index.
+		pendingData[nPending].LabelsRefs = symbolTable.SymbolizeLabels(d.seriesLabels, pendingData[nPending].LabelsRefs)
+		switch d.sType {
+		case tSample:
+			pendingData[nPending].Samples = append(pendingData[nPending].Samples, writev2.Sample{
+				Value:     d.value,
+				Timestamp: d.timestamp,
+			})
+			nPendingSamples++
+		case tExemplar:
+			pendingData[nPending].Exemplars = append(pendingData[nPending].Exemplars, writev2.Exemplar{
+				LabelsRefs: symbolTable.SymbolizeLabels(d.exemplarLabels, nil), // TODO: optimize, reuse slice
+				Value:      d.value,
+				Timestamp:  d.timestamp,
+			})
+			nPendingExemplars++
+		case tHistogram:
+			pendingData[nPending].Histograms = append(pendingData[nPending].Histograms, writev2.FromIntHistogram(d.timestamp, d.histogram))
+			nPendingHistograms++
+		case tFloatHistogram:
+			pendingData[nPending].Histograms = append(pendingData[nPending].Histograms, writev2.FromFloatHistogram(d.timestamp, d.floatHistogram))
+			nPendingHistograms++
+		case tMetadata:
+			// TODO: log or return an error?
+			// we shouldn't receive metadata type data here, it should already be inserted into the timeSeries
+		}
+	}
+	return nPendingSamples, nPendingExemplars, nPendingHistograms, nPendingMetadata
 }
 
 func (t *QueueManager) sendWriteRequestWithBackoff(ctx context.Context, attempt func(int) error, onRetry func()) error {
@@ -1846,9 +2121,11 @@
 		if len(ts.Histograms) > 0 && ts.Histograms[0].Timestamp < lowest {
 			lowest = ts.Histograms[0].Timestamp
 		}
-
-		// Move the current element to the write position and increment the write pointer
-		timeSeries[keepIdx] = timeSeries[i]
+		if i != keepIdx {
+			// We have to swap the kept timeseries with the one which should be dropped.
+			// Copying any elements within timeSeries could cause data corruptions when reusing the slice in a next batch (shards.populateTimeSeries).
+			timeSeries[keepIdx], timeSeries[i] = timeSeries[i], timeSeries[keepIdx]
+		}
 		keepIdx++
 	}
 
@@ -1856,9 +2133,6 @@
 	return highest, lowest, timeSeries, droppedSamples, droppedExemplars, droppedHistograms
 }
 
-<<<<<<< HEAD
-func buildWriteRequest(logger log.Logger, timeSeries []prompb.TimeSeries, metadata []prompb.MetricMetadata, pBuf *proto.Buffer, buf []byte, filter func(prompb.TimeSeries) bool) ([]byte, int64, int64, error) {
-=======
 func compressPayload(tmpbuf *[]byte, inp []byte, enc Compression) (compressed []byte, _ error) {
 	switch enc {
 	case SnappyBlockCompression:
@@ -1874,7 +2148,6 @@
 }
 
 func buildWriteRequest(logger *slog.Logger, timeSeries []prompb.TimeSeries, metadata []prompb.MetricMetadata, pBuf *proto.Buffer, buf *[]byte, filter func(prompb.TimeSeries) bool, enc Compression) (compressed []byte, highest, lowest int64, _ error) {
->>>>>>> 61b84e90
 	highest, lowest, timeSeries,
 		droppedSamples, droppedExemplars, droppedHistograms := buildTimeSeries(timeSeries, filter)
 
@@ -1896,39 +2169,6 @@
 	if err != nil {
 		return nil, highest, lowest, err
 	}
-
-	// snappy uses len() to see if it needs to allocate a new slice. Make the
-	// buffer as long as possible.
-	if buf != nil {
-		buf = buf[0:cap(buf)]
-	}
-	compressed := snappy.Encode(buf, pBuf.Bytes())
-	return compressed, highest, lowest, nil
-<<<<<<< HEAD
-=======
-}
-
-func buildV2WriteRequest(logger *slog.Logger, samples []writev2.TimeSeries, labels []string, pBuf, buf *[]byte, filter func(writev2.TimeSeries) bool, enc Compression) (compressed []byte, highest, lowest int64, _ error) {
-	highest, lowest, timeSeries, droppedSamples, droppedExemplars, droppedHistograms := buildV2TimeSeries(samples, filter)
-
-	if droppedSamples > 0 || droppedExemplars > 0 || droppedHistograms > 0 {
-		logger.Debug("dropped data due to their age", "droppedSamples", droppedSamples, "droppedExemplars", droppedExemplars, "droppedHistograms", droppedHistograms)
-	}
-
-	req := &writev2.Request{
-		Symbols:    labels,
-		Timeseries: timeSeries,
-	}
-
-	if pBuf == nil {
-		pBuf = &[]byte{} // For convenience in tests. Not efficient.
-	}
-
-	data, err := req.OptimizedMarshal(*pBuf)
-	if err != nil {
-		return nil, highest, lowest, err
-	}
-	*pBuf = data
 
 	// snappy uses len() to see if it needs to allocate a new slice. Make the
 	// buffer as long as possible.
@@ -1938,6 +2178,43 @@
 		buf = &[]byte{}
 	}
 
+	compressed, err = compressPayload(buf, pBuf.Bytes(), enc)
+	if err != nil {
+		return nil, highest, lowest, err
+	}
+	return compressed, highest, lowest, nil
+}
+
+func buildV2WriteRequest(logger *slog.Logger, samples []writev2.TimeSeries, labels []string, pBuf, buf *[]byte, filter func(writev2.TimeSeries) bool, enc Compression) (compressed []byte, highest, lowest int64, _ error) {
+	highest, lowest, timeSeries, droppedSamples, droppedExemplars, droppedHistograms := buildV2TimeSeries(samples, filter)
+
+	if droppedSamples > 0 || droppedExemplars > 0 || droppedHistograms > 0 {
+		logger.Debug("dropped data due to their age", "droppedSamples", droppedSamples, "droppedExemplars", droppedExemplars, "droppedHistograms", droppedHistograms)
+	}
+
+	req := &writev2.Request{
+		Symbols:    labels,
+		Timeseries: timeSeries,
+	}
+
+	if pBuf == nil {
+		pBuf = &[]byte{} // For convenience in tests. Not efficient.
+	}
+
+	data, err := req.OptimizedMarshal(*pBuf)
+	if err != nil {
+		return nil, highest, lowest, err
+	}
+	*pBuf = data
+
+	// snappy uses len() to see if it needs to allocate a new slice. Make the
+	// buffer as long as possible.
+	if buf != nil {
+		*buf = (*buf)[0:cap(*buf)]
+	} else {
+		buf = &[]byte{}
+	}
+
 	compressed, err = compressPayload(buf, data, enc)
 	if err != nil {
 		return nil, highest, lowest, err
@@ -1997,5 +2274,4 @@
 
 	timeSeries = timeSeries[:keepIdx]
 	return highest, lowest, timeSeries, droppedSamples, droppedExemplars, droppedHistograms
->>>>>>> 61b84e90
 }