--- conflicted
+++ resolved
@@ -64,11 +64,7 @@
 }
 
 // NewStorage returns a remote.Storage.
-<<<<<<< HEAD
-func NewStorage(l log.Logger, reg prometheus.Registerer, stCallback startTimeCallback, walDir string, flushDeadline time.Duration, sm ReadyScrapeManager) *Storage {
-=======
 func NewStorage(l *slog.Logger, reg prometheus.Registerer, stCallback startTimeCallback, walDir string, flushDeadline time.Duration, sm ReadyScrapeManager, metadataInWAL bool) *Storage {
->>>>>>> 61b84e90
 	if l == nil {
 		l = promslog.NewNopLogger()
 	}
@@ -80,7 +76,7 @@
 		deduper:                deduper,
 		localStartTimeCallback: stCallback,
 	}
-	s.rws = NewWriteStorage(s.logger, reg, walDir, flushDeadline, sm)
+	s.rws = NewWriteStorage(s.logger, reg, walDir, flushDeadline, sm, metadataInWAL)
 	return s
 }
 
