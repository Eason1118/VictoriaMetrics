// Copyright 2017 The Prometheus Authors
// Licensed under the Apache License, Version 2.0 (the "License");
// you may not use this file except in compliance with the License.
// You may obtain a copy of the License at
//
// http://www.apache.org/licenses/LICENSE-2.0
//
// Unless required by applicable law or agreed to in writing, software
// distributed under the License is distributed on an "AS IS" BASIS,
// WITHOUT WARRANTIES OR CONDITIONS OF ANY KIND, either express or implied.
// See the License for the specific language governing permissions and
// limitations under the License.

package remote

import (
	"context"
	"fmt"
	"log/slog"
	"math"
	"sync"
	"time"

	"github.com/prometheus/client_golang/prometheus"
	"github.com/prometheus/client_golang/prometheus/promauto"
	"github.com/prometheus/common/promslog"

	"github.com/prometheus/prometheus/config"
	"github.com/prometheus/prometheus/model/exemplar"
	"github.com/prometheus/prometheus/model/histogram"
	"github.com/prometheus/prometheus/model/labels"
	"github.com/prometheus/prometheus/model/metadata"
	"github.com/prometheus/prometheus/storage"
	"github.com/prometheus/prometheus/tsdb/wlog"
)

var (
	samplesIn = promauto.NewCounter(prometheus.CounterOpts{
		Namespace: namespace,
		Subsystem: subsystem,
		Name:      "samples_in_total",
		Help:      "Samples in to remote storage, compare to samples out for queue managers.",
	})
	exemplarsIn = promauto.NewCounter(prometheus.CounterOpts{
		Namespace: namespace,
		Subsystem: subsystem,
		Name:      "exemplars_in_total",
		Help:      "Exemplars in to remote storage, compare to exemplars out for queue managers.",
	})
	histogramsIn = promauto.NewCounter(prometheus.CounterOpts{
		Namespace: namespace,
		Subsystem: subsystem,
		Name:      "histograms_in_total",
		Help:      "HistogramSamples in to remote storage, compare to histograms out for queue managers.",
	})
)

// WriteStorage represents all the remote write storage.
type WriteStorage struct {
	logger *slog.Logger
	reg    prometheus.Registerer
	mtx    sync.Mutex

	watcherMetrics    *wlog.WatcherMetrics
	liveReaderMetrics *wlog.LiveReaderMetrics
	externalLabels    labels.Labels
	dir               string
	queues            map[string]*QueueManager
	samplesIn         *ewmaRate
	flushDeadline     time.Duration
	interner          *pool
	scraper           ReadyScrapeManager
	quit              chan struct{}

	// For timestampTracker.
	highestTimestamp *maxTimestamp
}

// NewWriteStorage creates and runs a WriteStorage.
<<<<<<< HEAD
func NewWriteStorage(logger log.Logger, reg prometheus.Registerer, dir string, flushDeadline time.Duration, sm ReadyScrapeManager) *WriteStorage {
=======
func NewWriteStorage(logger *slog.Logger, reg prometheus.Registerer, dir string, flushDeadline time.Duration, sm ReadyScrapeManager, metadataInWal bool) *WriteStorage {
>>>>>>> 61b84e90
	if logger == nil {
		logger = promslog.NewNopLogger()
	}
	rws := &WriteStorage{
		queues:            make(map[string]*QueueManager),
		watcherMetrics:    wlog.NewWatcherMetrics(reg),
		liveReaderMetrics: wlog.NewLiveReaderMetrics(reg),
		logger:            logger,
		reg:               reg,
		flushDeadline:     flushDeadline,
		samplesIn:         newEWMARate(ewmaWeight, shardUpdateDuration),
		dir:               dir,
		interner:          newPool(),
		scraper:           sm,
		quit:              make(chan struct{}),
		highestTimestamp: &maxTimestamp{
			Gauge: prometheus.NewGauge(prometheus.GaugeOpts{
				Namespace: namespace,
				Subsystem: subsystem,
				Name:      "highest_timestamp_in_seconds",
				Help:      "Highest timestamp that has come into the remote storage via the Appender interface, in seconds since epoch.",
			}),
		},
	}
	if reg != nil {
		reg.MustRegister(rws.highestTimestamp)
	}
	go rws.run()
	return rws
}

func (rws *WriteStorage) run() {
	ticker := time.NewTicker(shardUpdateDuration)
	defer ticker.Stop()
	for {
		select {
		case <-ticker.C:
			rws.samplesIn.tick()
		case <-rws.quit:
			return
		}
	}
}

func (rws *WriteStorage) Notify() {
	rws.mtx.Lock()
	defer rws.mtx.Unlock()

	for _, q := range rws.queues {
		// These should all be non blocking
		q.watcher.Notify()
	}
}

// ApplyConfig updates the state as the new config requires.
// Only stop & create queues which have changes.
func (rws *WriteStorage) ApplyConfig(conf *config.Config) error {
	rws.mtx.Lock()
	defer rws.mtx.Unlock()

	// Remote write queues only need to change if the remote write config or
	// external labels change.
	externalLabelUnchanged := labels.Equal(conf.GlobalConfig.ExternalLabels, rws.externalLabels)
	rws.externalLabels = conf.GlobalConfig.ExternalLabels

	newQueues := make(map[string]*QueueManager)
	newHashes := []string{}
	for _, rwConf := range conf.RemoteWriteConfigs {
		hash, err := toHash(rwConf)
		if err != nil {
			return err
		}

		// Don't allow duplicate remote write configs.
		if _, ok := newQueues[hash]; ok {
			return fmt.Errorf("duplicate remote write configs are not allowed, found duplicate for URL: %s", rwConf.URL)
		}

		// Set the queue name to the config hash if the user has not set
		// a name in their remote write config so we can still differentiate
		// between queues that have the same remote write endpoint.
		name := hash[:6]
		if rwConf.Name != "" {
			name = rwConf.Name
		}

		c, err := NewWriteClient(name, &ClientConfig{
			URL:              rwConf.URL,
			Timeout:          rwConf.RemoteTimeout,
			HTTPClientConfig: rwConf.HTTPClientConfig,
			SigV4Config:      rwConf.SigV4Config,
			AzureADConfig:    rwConf.AzureADConfig,
			GoogleIAMConfig:  rwConf.GoogleIAMConfig,
			Headers:          rwConf.Headers,
			RetryOnRateLimit: rwConf.QueueConfig.RetryOnRateLimit,
		})
		if err != nil {
			return err
		}

		queue, ok := rws.queues[hash]
		if externalLabelUnchanged && ok {
			// Update the client in case any secret configuration has changed.
			queue.SetClient(c)
			newQueues[hash] = queue
			delete(rws.queues, hash)
			continue
		}

		// Redacted to remove any passwords in the URL (that are
		// technically accepted but not recommended) since this is
		// only used for metric labels.
		endpoint := rwConf.URL.Redacted()
		newQueues[hash] = NewQueueManager(
			newQueueManagerMetrics(rws.reg, name, endpoint),
			rws.watcherMetrics,
			rws.liveReaderMetrics,
			rws.logger,
			rws.dir,
			rws.samplesIn,
			rwConf.QueueConfig,
			rwConf.MetadataConfig,
			conf.GlobalConfig.ExternalLabels,
			rwConf.WriteRelabelConfigs,
			c,
			rws.flushDeadline,
			rws.interner,
			rws.highestTimestamp,
			rws.scraper,
			rwConf.SendExemplars,
			rwConf.SendNativeHistograms,
		)
		// Keep track of which queues are new so we know which to start.
		newHashes = append(newHashes, hash)
	}

	// Anything remaining in rws.queues is a queue who's config has
	// changed or was removed from the overall remote write config.
	for _, q := range rws.queues {
		q.Stop()
	}

	for _, hash := range newHashes {
		newQueues[hash].Start()
	}

	rws.queues = newQueues

	return nil
}

// Appender implements storage.Storage.
func (rws *WriteStorage) Appender(_ context.Context) storage.Appender {
	return &timestampTracker{
		writeStorage:         rws,
		highestRecvTimestamp: rws.highestTimestamp,
	}
}

// LowestSentTimestamp returns the lowest sent timestamp across all queues.
func (rws *WriteStorage) LowestSentTimestamp() int64 {
	rws.mtx.Lock()
	defer rws.mtx.Unlock()

	var lowestTs int64 = math.MaxInt64

	for _, q := range rws.queues {
		ts := int64(q.metrics.highestSentTimestamp.Get() * 1000)
		if ts < lowestTs {
			lowestTs = ts
		}
	}
	if len(rws.queues) == 0 {
		lowestTs = 0
	}

	return lowestTs
}

// Close closes the WriteStorage.
func (rws *WriteStorage) Close() error {
	rws.mtx.Lock()
	defer rws.mtx.Unlock()
	for _, q := range rws.queues {
		q.Stop()
	}
	close(rws.quit)
	return nil
}

type timestampTracker struct {
	writeStorage         *WriteStorage
	appendOptions        *storage.AppendOptions
	samples              int64
	exemplars            int64
	histograms           int64
	highestTimestamp     int64
	highestRecvTimestamp *maxTimestamp
}

func (t *timestampTracker) SetOptions(opts *storage.AppendOptions) {
	t.appendOptions = opts
}

// Append implements storage.Appender.
func (t *timestampTracker) Append(_ storage.SeriesRef, _ labels.Labels, ts int64, _ float64) (storage.SeriesRef, error) {
	t.samples++
	if ts > t.highestTimestamp {
		t.highestTimestamp = ts
	}
	return 0, nil
}

func (t *timestampTracker) AppendExemplar(_ storage.SeriesRef, _ labels.Labels, _ exemplar.Exemplar) (storage.SeriesRef, error) {
	t.exemplars++
	return 0, nil
}

func (t *timestampTracker) AppendHistogram(_ storage.SeriesRef, _ labels.Labels, ts int64, _ *histogram.Histogram, _ *histogram.FloatHistogram) (storage.SeriesRef, error) {
	t.histograms++
	if ts > t.highestTimestamp {
		t.highestTimestamp = ts
	}
	return 0, nil
}

func (t *timestampTracker) AppendCTZeroSample(_ storage.SeriesRef, _ labels.Labels, _, ct int64) (storage.SeriesRef, error) {
	t.samples++
	if ct > t.highestTimestamp {
		// Theoretically, we should never see a CT zero sample with a timestamp higher than the highest timestamp we've seen so far.
		// However, we're not going to enforce that here, as it is not the responsibility of the tracker to enforce this.
		t.highestTimestamp = ct
	}
	return 0, nil
}

func (t *timestampTracker) AppendHistogramCTZeroSample(_ storage.SeriesRef, _ labels.Labels, _, ct int64, _ *histogram.Histogram, _ *histogram.FloatHistogram) (storage.SeriesRef, error) {
	t.histograms++
	if ct > t.highestTimestamp {
		// Theoretically, we should never see a CT zero sample with a timestamp higher than the highest timestamp we've seen so far.
		// However, we're not going to enforce that here, as it is not the responsibility of the tracker to enforce this.
		t.highestTimestamp = ct
	}
	return 0, nil
}

func (t *timestampTracker) UpdateMetadata(_ storage.SeriesRef, _ labels.Labels, _ metadata.Metadata) (storage.SeriesRef, error) {
	// TODO: Add and increment a `metadata` field when we get around to wiring metadata in remote_write.
	// UpdateMetadata is no-op for remote write (where timestampTracker is being used) for now.
	return 0, nil
}

// Commit implements storage.Appender.
func (t *timestampTracker) Commit() error {
	t.writeStorage.samplesIn.incr(t.samples + t.exemplars + t.histograms)

	samplesIn.Add(float64(t.samples))
	exemplarsIn.Add(float64(t.exemplars))
	histogramsIn.Add(float64(t.histograms))
	t.highestRecvTimestamp.Set(float64(t.highestTimestamp / 1000))
	return nil
}

// Rollback implements storage.Appender.
func (*timestampTracker) Rollback() error {
	return nil
}<|MERGE_RESOLUTION|>--- conflicted
+++ resolved
@@ -15,6 +15,7 @@
 
 import (
 	"context"
+	"errors"
 	"fmt"
 	"log/slog"
 	"math"
@@ -66,6 +67,7 @@
 	externalLabels    labels.Labels
 	dir               string
 	queues            map[string]*QueueManager
+	metadataInWAL     bool
 	samplesIn         *ewmaRate
 	flushDeadline     time.Duration
 	interner          *pool
@@ -77,11 +79,7 @@
 }
 
 // NewWriteStorage creates and runs a WriteStorage.
-<<<<<<< HEAD
-func NewWriteStorage(logger log.Logger, reg prometheus.Registerer, dir string, flushDeadline time.Duration, sm ReadyScrapeManager) *WriteStorage {
-=======
 func NewWriteStorage(logger *slog.Logger, reg prometheus.Registerer, dir string, flushDeadline time.Duration, sm ReadyScrapeManager, metadataInWal bool) *WriteStorage {
->>>>>>> 61b84e90
 	if logger == nil {
 		logger = promslog.NewNopLogger()
 	}
@@ -97,12 +95,13 @@
 		interner:          newPool(),
 		scraper:           sm,
 		quit:              make(chan struct{}),
+		metadataInWAL:     metadataInWal,
 		highestTimestamp: &maxTimestamp{
 			Gauge: prometheus.NewGauge(prometheus.GaugeOpts{
 				Namespace: namespace,
 				Subsystem: subsystem,
 				Name:      "highest_timestamp_in_seconds",
-				Help:      "Highest timestamp that has come into the remote storage via the Appender interface, in seconds since epoch.",
+				Help:      "Highest timestamp that has come into the remote storage via the Appender interface, in seconds since epoch. Initialized to 0 when no data has been received yet.",
 			}),
 		},
 	}
@@ -150,6 +149,9 @@
 	newQueues := make(map[string]*QueueManager)
 	newHashes := []string{}
 	for _, rwConf := range conf.RemoteWriteConfigs {
+		if rwConf.ProtobufMessage == config.RemoteWriteProtoMsgV2 && !rws.metadataInWAL {
+			return errors.New("invalid remote write configuration, if you are using remote write version 2.0 the `--enable-feature=metadata-wal-records` feature flag must be enabled")
+		}
 		hash, err := toHash(rwConf)
 		if err != nil {
 			return err
@@ -170,6 +172,7 @@
 
 		c, err := NewWriteClient(name, &ClientConfig{
 			URL:              rwConf.URL,
+			WriteProtoMsg:    rwConf.ProtobufMessage,
 			Timeout:          rwConf.RemoteTimeout,
 			HTTPClientConfig: rwConf.HTTPClientConfig,
 			SigV4Config:      rwConf.SigV4Config,
@@ -213,6 +216,7 @@
 			rws.scraper,
 			rwConf.SendExemplars,
 			rwConf.SendNativeHistograms,
+			rwConf.ProtobufMessage,
 		)
 		// Keep track of which queues are new so we know which to start.
 		newHashes = append(newHashes, hash)
