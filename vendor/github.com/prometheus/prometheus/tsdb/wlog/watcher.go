--- conflicted
+++ resolved
@@ -56,6 +56,7 @@
 	AppendHistograms([]record.RefHistogramSample) bool
 	AppendFloatHistograms([]record.RefFloatHistogramSample) bool
 	StoreSeries([]record.RefSeries, int)
+	StoreMetadata([]record.RefMetadata)
 
 	// UpdateSeriesSegment and SeriesReset are intended for
 	// garbage-collection:
@@ -88,6 +89,7 @@
 	lastCheckpoint string
 	sendExemplars  bool
 	sendHistograms bool
+	sendMetadata   bool
 	metrics        *WatcherMetrics
 	readerMetrics  *LiveReaderMetrics
 
@@ -170,11 +172,7 @@
 }
 
 // NewWatcher creates a new WAL watcher for a given WriteTo.
-<<<<<<< HEAD
-func NewWatcher(metrics *WatcherMetrics, readerMetrics *LiveReaderMetrics, logger log.Logger, name string, writer WriteTo, dir string, sendExemplars, sendHistograms bool) *Watcher {
-=======
 func NewWatcher(metrics *WatcherMetrics, readerMetrics *LiveReaderMetrics, logger *slog.Logger, name string, writer WriteTo, dir string, sendExemplars, sendHistograms, sendMetadata bool) *Watcher {
->>>>>>> 61b84e90
 	if logger == nil {
 		logger = promslog.NewNopLogger()
 	}
@@ -187,6 +185,7 @@
 		name:           name,
 		sendExemplars:  sendExemplars,
 		sendHistograms: sendHistograms,
+		sendMetadata:   sendMetadata,
 
 		readNotify: make(chan struct{}),
 		quit:       make(chan struct{}),
@@ -489,6 +488,7 @@
 		histogramsToSend      []record.RefHistogramSample
 		floatHistograms       []record.RefFloatHistogramSample
 		floatHistogramsToSend []record.RefFloatHistogramSample
+		metadata              []record.RefMetadata
 	)
 	for r.Next() && !isClosed(w.quit) {
 		rec := r.Record()
@@ -601,9 +601,6 @@
 				w.writer.AppendFloatHistograms(floatHistogramsToSend)
 				floatHistogramsToSend = floatHistogramsToSend[:0]
 			}
-<<<<<<< HEAD
-		case record.Tombstones:
-=======
 
 		case record.Metadata:
 			if !w.sendMetadata {
@@ -615,7 +612,6 @@
 				return err
 			}
 			w.writer.StoreMetadata(meta)
->>>>>>> 61b84e90
 
 		case record.Unknown:
 			// Could be corruption, or reading from a WAL from a newer Prometheus.
