// Copyright 2022 Google LLC. All rights reserved.
// Use of this source code is governed by a BSD-style
// license that can be found in the LICENSE file.

package internal

// Version is the current tagged release of the library.
<<<<<<< HEAD
const Version = "0.153.0"
=======
const Version = "0.154.0"
>>>>>>> 304fe056
<|MERGE_RESOLUTION|>--- conflicted
+++ resolved
@@ -5,8 +5,4 @@
 package internal
 
 // Version is the current tagged release of the library.
-<<<<<<< HEAD
-const Version = "0.153.0"
-=======
-const Version = "0.154.0"
->>>>>>> 304fe056
+const Version = "0.154.0"