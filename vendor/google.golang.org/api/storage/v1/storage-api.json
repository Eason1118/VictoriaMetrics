{
  "auth": {
    "oauth2": {
      "scopes": {
        "https://www.googleapis.com/auth/cloud-platform": {
          "description": "View and manage your data across Google Cloud Platform services"
        },
        "https://www.googleapis.com/auth/cloud-platform.read-only": {
          "description": "View your data across Google Cloud Platform services"
        },
        "https://www.googleapis.com/auth/devstorage.full_control": {
          "description": "Manage your data and permissions in Google Cloud Storage"
        },
        "https://www.googleapis.com/auth/devstorage.read_only": {
          "description": "View your data in Google Cloud Storage"
        },
        "https://www.googleapis.com/auth/devstorage.read_write": {
          "description": "Manage your data in Google Cloud Storage"
        }
      }
    }
  },
  "basePath": "/storage/v1/",
  "baseUrl": "https://storage.googleapis.com/storage/v1/",
  "batchPath": "batch/storage/v1",
  "description": "Stores and retrieves potentially large, immutable data objects.",
  "discoveryVersion": "v1",
  "documentationLink": "https://developers.google.com/storage/docs/json_api/",
<<<<<<< HEAD
  "etag": "\"38383938373230313033363637363637353533\"",
=======
  "endpoints": [
    {
      "description": "Regional Endpoint",
      "endpointUrl": "https://storage.me-central2.rep.googleapis.com/",
      "location": "me-central2"
    }
  ],
  "etag": "\"3131373432363238303039393730353234383930\"",
>>>>>>> 304fe056
  "icons": {
    "x16": "https://www.google.com/images/icons/product/cloud_storage-16.png",
    "x32": "https://www.google.com/images/icons/product/cloud_storage-32.png"
  },
  "id": "storage:v1",
  "kind": "discovery#restDescription",
  "labels": [
    "labs"
  ],
  "mtlsRootUrl": "https://storage.mtls.googleapis.com/",
  "name": "storage",
  "ownerDomain": "google.com",
  "ownerName": "Google",
  "parameters": {
    "alt": {
      "default": "json",
      "description": "Data format for the response.",
      "enum": [
        "json"
      ],
      "enumDescriptions": [
        "Responses with Content-Type of application/json"
      ],
      "location": "query",
      "type": "string"
    },
    "fields": {
      "description": "Selector specifying which fields to include in a partial response.",
      "location": "query",
      "type": "string"
    },
    "key": {
      "description": "API key. Your API key identifies your project and provides you with API access, quota, and reports. Required unless you provide an OAuth 2.0 token.",
      "location": "query",
      "type": "string"
    },
    "oauth_token": {
      "description": "OAuth 2.0 token for the current user.",
      "location": "query",
      "type": "string"
    },
    "prettyPrint": {
      "default": "true",
      "description": "Returns response with indentations and line breaks.",
      "location": "query",
      "type": "boolean"
    },
    "quotaUser": {
      "description": "An opaque string that represents a user for quota purposes. Must not exceed 40 characters.",
      "location": "query",
      "type": "string"
    },
    "uploadType": {
      "description": "Upload protocol for media (e.g. \"media\", \"multipart\", \"resumable\").",
      "location": "query",
      "type": "string"
    },
    "userIp": {
      "description": "Deprecated. Please use quotaUser instead.",
      "location": "query",
      "type": "string"
    }
  },
  "protocol": "rest",
  "resources": {
    "anywhereCache": {
      "methods": {
        "disable": {
          "description": "Disables an Anywhere Cache instance.",
          "httpMethod": "POST",
          "id": "storage.anywhereCaches.disable",
          "parameterOrder": [
            "bucket",
            "anywhereCacheId"
          ],
          "parameters": {
            "anywhereCacheId": {
              "description": "The ID of requested Anywhere Cache instance.",
              "location": "path",
              "required": true,
              "type": "string"
            },
            "bucket": {
              "description": "Name of the partent bucket",
              "location": "path",
              "required": true,
              "type": "string"
            }
          },
          "path": "b/{bucket}/anywhereCaches/{anywhereCacheId}/disable",
          "response": {
            "$ref": "AnywhereCache"
          },
          "scopes": [
            "https://www.googleapis.com/auth/cloud-platform",
            "https://www.googleapis.com/auth/devstorage.full_control",
            "https://www.googleapis.com/auth/devstorage.read_write"
          ]
        },
        "get": {
          "description": "Returns the metadata of an Anywhere Cache instance.",
          "httpMethod": "GET",
          "id": "storage.anywhereCaches.get",
          "parameterOrder": [
            "bucket",
            "anywhereCacheId"
          ],
          "parameters": {
            "anywhereCacheId": {
              "description": "The ID of requested Anywhere Cache instance.",
              "location": "path",
              "required": true,
              "type": "string"
            },
            "bucket": {
              "description": "Name of the partent bucket",
              "location": "path",
              "required": true,
              "type": "string"
            }
          },
          "path": "b/{bucket}/anywhereCaches/{anywhereCacheId}",
          "response": {
            "$ref": "AnywhereCache"
          },
          "scopes": [
            "https://www.googleapis.com/auth/cloud-platform",
            "https://www.googleapis.com/auth/cloud-platform.read-only",
            "https://www.googleapis.com/auth/devstorage.full_control",
            "https://www.googleapis.com/auth/devstorage.read_only",
            "https://www.googleapis.com/auth/devstorage.read_write"
          ]
        },
        "insert": {
          "description": "Creates an Anywhere Cache instance.",
          "httpMethod": "POST",
          "id": "storage.anywhereCaches.insert",
          "parameterOrder": [
            "bucket"
          ],
          "parameters": {
            "bucket": {
              "description": "Name of the partent bucket",
              "location": "path",
              "required": true,
              "type": "string"
            }
          },
          "path": "b/{bucket}/anywhereCaches",
          "request": {
            "$ref": "AnywhereCache"
          },
          "response": {
            "$ref": "GoogleLongrunningOperation"
          },
          "scopes": [
            "https://www.googleapis.com/auth/cloud-platform",
            "https://www.googleapis.com/auth/devstorage.full_control",
            "https://www.googleapis.com/auth/devstorage.read_write"
          ]
        },
        "list": {
          "description": "Returns a list of Anywhere Cache instances of the bucket matching the criteria.",
          "httpMethod": "GET",
          "id": "storage.anywhereCaches.list",
          "parameterOrder": [
            "bucket"
          ],
          "parameters": {
            "bucket": {
              "description": "Name of the partent bucket",
              "location": "path",
              "required": true,
              "type": "string"
            },
            "pageSize": {
              "description": "Maximum number of items return in a single page of responses. Maximum 1000.",
              "format": "int32",
              "location": "query",
              "minimum": "0",
              "type": "integer"
            },
            "pageToken": {
              "description": "A previously-returned page token representing part of the larger set of results to view.",
              "location": "query",
              "type": "string"
            }
          },
          "path": "b/{bucket}/anywhereCaches",
          "response": {
            "$ref": "AnywhereCaches"
          },
          "scopes": [
            "https://www.googleapis.com/auth/cloud-platform",
            "https://www.googleapis.com/auth/cloud-platform.read-only",
            "https://www.googleapis.com/auth/devstorage.full_control",
            "https://www.googleapis.com/auth/devstorage.read_only",
            "https://www.googleapis.com/auth/devstorage.read_write"
          ]
        },
        "pause": {
          "description": "Pauses an Anywhere Cache instance.",
          "httpMethod": "POST",
          "id": "storage.anywhereCaches.pause",
          "parameterOrder": [
            "bucket",
            "anywhereCacheId"
          ],
          "parameters": {
            "anywhereCacheId": {
              "description": "The ID of requested Anywhere Cache instance.",
              "location": "path",
              "required": true,
              "type": "string"
            },
            "bucket": {
              "description": "Name of the partent bucket",
              "location": "path",
              "required": true,
              "type": "string"
            }
          },
          "path": "b/{bucket}/anywhereCaches/{anywhereCacheId}/pause",
          "response": {
            "$ref": "AnywhereCache"
          },
          "scopes": [
            "https://www.googleapis.com/auth/cloud-platform",
            "https://www.googleapis.com/auth/devstorage.full_control",
            "https://www.googleapis.com/auth/devstorage.read_write"
          ]
        },
        "resume": {
          "description": "Resumes a paused or disabled Anywhere Cache instance.",
          "httpMethod": "POST",
          "id": "storage.anywhereCaches.resume",
          "parameterOrder": [
            "bucket",
            "anywhereCacheId"
          ],
          "parameters": {
            "anywhereCacheId": {
              "description": "The ID of requested Anywhere Cache instance.",
              "location": "path",
              "required": true,
              "type": "string"
            },
            "bucket": {
              "description": "Name of the partent bucket",
              "location": "path",
              "required": true,
              "type": "string"
            }
          },
          "path": "b/{bucket}/anywhereCaches/{anywhereCacheId}/resume",
          "response": {
            "$ref": "AnywhereCache"
          },
          "scopes": [
            "https://www.googleapis.com/auth/cloud-platform",
            "https://www.googleapis.com/auth/devstorage.full_control",
            "https://www.googleapis.com/auth/devstorage.read_write"
          ]
        },
        "update": {
          "description": "Updates the config(ttl and admissionPolicy) of an Anywhere Cache instance.",
          "httpMethod": "PATCH",
          "id": "storage.anywhereCaches.update",
          "parameterOrder": [
            "bucket",
            "anywhereCacheId"
          ],
          "parameters": {
            "anywhereCacheId": {
              "description": "The ID of requested Anywhere Cache instance.",
              "location": "path",
              "required": true,
              "type": "string"
            },
            "bucket": {
              "description": "Name of the partent bucket",
              "location": "path",
              "required": true,
              "type": "string"
            }
          },
          "path": "b/{bucket}/anywhereCaches/{anywhereCacheId}",
          "request": {
            "$ref": "AnywhereCache"
          },
          "response": {
            "$ref": "GoogleLongrunningOperation"
          },
          "scopes": [
            "https://www.googleapis.com/auth/cloud-platform",
            "https://www.googleapis.com/auth/devstorage.full_control",
            "https://www.googleapis.com/auth/devstorage.read_write"
          ]
        }
      }
    },
    "bucketAccessControls": {
      "methods": {
        "delete": {
          "description": "Permanently deletes the ACL entry for the specified entity on the specified bucket.",
          "httpMethod": "DELETE",
          "id": "storage.bucketAccessControls.delete",
          "parameterOrder": [
            "bucket",
            "entity"
          ],
          "parameters": {
            "bucket": {
              "description": "Name of a bucket.",
              "location": "path",
              "required": true,
              "type": "string"
            },
            "entity": {
              "description": "The entity holding the permission. Can be user-userId, user-emailAddress, group-groupId, group-emailAddress, allUsers, or allAuthenticatedUsers.",
              "location": "path",
              "required": true,
              "type": "string"
            },
            "userProject": {
              "description": "The project to be billed for this request. Required for Requester Pays buckets.",
              "location": "query",
              "type": "string"
            }
          },
          "path": "b/{bucket}/acl/{entity}",
          "scopes": [
            "https://www.googleapis.com/auth/cloud-platform",
            "https://www.googleapis.com/auth/devstorage.full_control"
          ]
        },
        "get": {
          "description": "Returns the ACL entry for the specified entity on the specified bucket.",
          "httpMethod": "GET",
          "id": "storage.bucketAccessControls.get",
          "parameterOrder": [
            "bucket",
            "entity"
          ],
          "parameters": {
            "bucket": {
              "description": "Name of a bucket.",
              "location": "path",
              "required": true,
              "type": "string"
            },
            "entity": {
              "description": "The entity holding the permission. Can be user-userId, user-emailAddress, group-groupId, group-emailAddress, allUsers, or allAuthenticatedUsers.",
              "location": "path",
              "required": true,
              "type": "string"
            },
            "userProject": {
              "description": "The project to be billed for this request. Required for Requester Pays buckets.",
              "location": "query",
              "type": "string"
            }
          },
          "path": "b/{bucket}/acl/{entity}",
          "response": {
            "$ref": "BucketAccessControl"
          },
          "scopes": [
            "https://www.googleapis.com/auth/cloud-platform",
            "https://www.googleapis.com/auth/devstorage.full_control"
          ]
        },
        "insert": {
          "description": "Creates a new ACL entry on the specified bucket.",
          "httpMethod": "POST",
          "id": "storage.bucketAccessControls.insert",
          "parameterOrder": [
            "bucket"
          ],
          "parameters": {
            "bucket": {
              "description": "Name of a bucket.",
              "location": "path",
              "required": true,
              "type": "string"
            },
            "userProject": {
              "description": "The project to be billed for this request. Required for Requester Pays buckets.",
              "location": "query",
              "type": "string"
            }
          },
          "path": "b/{bucket}/acl",
          "request": {
            "$ref": "BucketAccessControl"
          },
          "response": {
            "$ref": "BucketAccessControl"
          },
          "scopes": [
            "https://www.googleapis.com/auth/cloud-platform",
            "https://www.googleapis.com/auth/devstorage.full_control"
          ]
        },
        "list": {
          "description": "Retrieves ACL entries on the specified bucket.",
          "httpMethod": "GET",
          "id": "storage.bucketAccessControls.list",
          "parameterOrder": [
            "bucket"
          ],
          "parameters": {
            "bucket": {
              "description": "Name of a bucket.",
              "location": "path",
              "required": true,
              "type": "string"
            },
            "userProject": {
              "description": "The project to be billed for this request. Required for Requester Pays buckets.",
              "location": "query",
              "type": "string"
            }
          },
          "path": "b/{bucket}/acl",
          "response": {
            "$ref": "BucketAccessControls"
          },
          "scopes": [
            "https://www.googleapis.com/auth/cloud-platform",
            "https://www.googleapis.com/auth/devstorage.full_control"
          ]
        },
        "patch": {
          "description": "Patches an ACL entry on the specified bucket.",
          "httpMethod": "PATCH",
          "id": "storage.bucketAccessControls.patch",
          "parameterOrder": [
            "bucket",
            "entity"
          ],
          "parameters": {
            "bucket": {
              "description": "Name of a bucket.",
              "location": "path",
              "required": true,
              "type": "string"
            },
            "entity": {
              "description": "The entity holding the permission. Can be user-userId, user-emailAddress, group-groupId, group-emailAddress, allUsers, or allAuthenticatedUsers.",
              "location": "path",
              "required": true,
              "type": "string"
            },
            "userProject": {
              "description": "The project to be billed for this request. Required for Requester Pays buckets.",
              "location": "query",
              "type": "string"
            }
          },
          "path": "b/{bucket}/acl/{entity}",
          "request": {
            "$ref": "BucketAccessControl"
          },
          "response": {
            "$ref": "BucketAccessControl"
          },
          "scopes": [
            "https://www.googleapis.com/auth/cloud-platform",
            "https://www.googleapis.com/auth/devstorage.full_control"
          ]
        },
        "update": {
          "description": "Updates an ACL entry on the specified bucket.",
          "httpMethod": "PUT",
          "id": "storage.bucketAccessControls.update",
          "parameterOrder": [
            "bucket",
            "entity"
          ],
          "parameters": {
            "bucket": {
              "description": "Name of a bucket.",
              "location": "path",
              "required": true,
              "type": "string"
            },
            "entity": {
              "description": "The entity holding the permission. Can be user-userId, user-emailAddress, group-groupId, group-emailAddress, allUsers, or allAuthenticatedUsers.",
              "location": "path",
              "required": true,
              "type": "string"
            },
            "userProject": {
              "description": "The project to be billed for this request. Required for Requester Pays buckets.",
              "location": "query",
              "type": "string"
            }
          },
          "path": "b/{bucket}/acl/{entity}",
          "request": {
            "$ref": "BucketAccessControl"
          },
          "response": {
            "$ref": "BucketAccessControl"
          },
          "scopes": [
            "https://www.googleapis.com/auth/cloud-platform",
            "https://www.googleapis.com/auth/devstorage.full_control"
          ]
        }
      }
    },
    "buckets": {
      "methods": {
        "delete": {
          "description": "Permanently deletes an empty bucket.",
          "httpMethod": "DELETE",
          "id": "storage.buckets.delete",
          "parameterOrder": [
            "bucket"
          ],
          "parameters": {
            "bucket": {
              "description": "Name of a bucket.",
              "location": "path",
              "required": true,
              "type": "string"
            },
            "ifMetagenerationMatch": {
              "description": "If set, only deletes the bucket if its metageneration matches this value.",
              "format": "int64",
              "location": "query",
              "type": "string"
            },
            "ifMetagenerationNotMatch": {
              "description": "If set, only deletes the bucket if its metageneration does not match this value.",
              "format": "int64",
              "location": "query",
              "type": "string"
            },
            "userProject": {
              "description": "The project to be billed for this request. Required for Requester Pays buckets.",
              "location": "query",
              "type": "string"
            }
          },
          "path": "b/{bucket}",
          "scopes": [
            "https://www.googleapis.com/auth/cloud-platform",
            "https://www.googleapis.com/auth/devstorage.full_control",
            "https://www.googleapis.com/auth/devstorage.read_write"
          ]
        },
        "get": {
          "description": "Returns metadata for the specified bucket.",
          "httpMethod": "GET",
          "id": "storage.buckets.get",
          "parameterOrder": [
            "bucket"
          ],
          "parameters": {
            "bucket": {
              "description": "Name of a bucket.",
              "location": "path",
              "required": true,
              "type": "string"
            },
            "ifMetagenerationMatch": {
              "description": "Makes the return of the bucket metadata conditional on whether the bucket's current metageneration matches the given value.",
              "format": "int64",
              "location": "query",
              "type": "string"
            },
            "ifMetagenerationNotMatch": {
              "description": "Makes the return of the bucket metadata conditional on whether the bucket's current metageneration does not match the given value.",
              "format": "int64",
              "location": "query",
              "type": "string"
            },
            "projection": {
              "description": "Set of properties to return. Defaults to noAcl.",
              "enum": [
                "full",
                "noAcl"
              ],
              "enumDescriptions": [
                "Include all properties.",
                "Omit owner, acl and defaultObjectAcl properties."
              ],
              "location": "query",
              "type": "string"
            },
            "userProject": {
              "description": "The project to be billed for this request. Required for Requester Pays buckets.",
              "location": "query",
              "type": "string"
            }
          },
          "path": "b/{bucket}",
          "response": {
            "$ref": "Bucket"
          },
          "scopes": [
            "https://www.googleapis.com/auth/cloud-platform",
            "https://www.googleapis.com/auth/cloud-platform.read-only",
            "https://www.googleapis.com/auth/devstorage.full_control",
            "https://www.googleapis.com/auth/devstorage.read_only",
            "https://www.googleapis.com/auth/devstorage.read_write"
          ]
        },
        "getIamPolicy": {
          "description": "Returns an IAM policy for the specified bucket.",
          "httpMethod": "GET",
          "id": "storage.buckets.getIamPolicy",
          "parameterOrder": [
            "bucket"
          ],
          "parameters": {
            "bucket": {
              "description": "Name of a bucket.",
              "location": "path",
              "required": true,
              "type": "string"
            },
            "optionsRequestedPolicyVersion": {
              "description": "The IAM policy format version to be returned. If the optionsRequestedPolicyVersion is for an older version that doesn't support part of the requested IAM policy, the request fails.",
              "format": "int32",
              "location": "query",
              "minimum": "1",
              "type": "integer"
            },
            "userProject": {
              "description": "The project to be billed for this request. Required for Requester Pays buckets.",
              "location": "query",
              "type": "string"
            }
          },
          "path": "b/{bucket}/iam",
          "response": {
            "$ref": "Policy"
          },
          "scopes": [
            "https://www.googleapis.com/auth/cloud-platform",
            "https://www.googleapis.com/auth/devstorage.full_control"
          ]
        },
        "insert": {
          "description": "Creates a new bucket.",
          "httpMethod": "POST",
          "id": "storage.buckets.insert",
          "parameterOrder": [
            "project"
          ],
          "parameters": {
            "enableObjectRetention": {
              "default": "false",
              "description": "When set to true, object retention is enabled for this bucket.",
              "location": "query",
              "type": "boolean"
            },
            "predefinedAcl": {
              "description": "Apply a predefined set of access controls to this bucket.",
              "enum": [
                "authenticatedRead",
                "private",
                "projectPrivate",
                "publicRead",
                "publicReadWrite"
              ],
              "enumDescriptions": [
                "Project team owners get OWNER access, and allAuthenticatedUsers get READER access.",
                "Project team owners get OWNER access.",
                "Project team members get access according to their roles.",
                "Project team owners get OWNER access, and allUsers get READER access.",
                "Project team owners get OWNER access, and allUsers get WRITER access."
              ],
              "location": "query",
              "type": "string"
            },
            "predefinedDefaultObjectAcl": {
              "description": "Apply a predefined set of default object access controls to this bucket.",
              "enum": [
                "authenticatedRead",
                "bucketOwnerFullControl",
                "bucketOwnerRead",
                "private",
                "projectPrivate",
                "publicRead"
              ],
              "enumDescriptions": [
                "Object owner gets OWNER access, and allAuthenticatedUsers get READER access.",
                "Object owner gets OWNER access, and project team owners get OWNER access.",
                "Object owner gets OWNER access, and project team owners get READER access.",
                "Object owner gets OWNER access.",
                "Object owner gets OWNER access, and project team members get access according to their roles.",
                "Object owner gets OWNER access, and allUsers get READER access."
              ],
              "location": "query",
              "type": "string"
            },
            "project": {
              "description": "A valid API project identifier.",
              "location": "query",
              "required": true,
              "type": "string"
            },
            "projection": {
              "description": "Set of properties to return. Defaults to noAcl, unless the bucket resource specifies acl or defaultObjectAcl properties, when it defaults to full.",
              "enum": [
                "full",
                "noAcl"
              ],
              "enumDescriptions": [
                "Include all properties.",
                "Omit owner, acl and defaultObjectAcl properties."
              ],
              "location": "query",
              "type": "string"
            },
            "userProject": {
              "description": "The project to be billed for this request.",
              "location": "query",
              "type": "string"
            }
          },
          "path": "b",
          "request": {
            "$ref": "Bucket"
          },
          "response": {
            "$ref": "Bucket"
          },
          "scopes": [
            "https://www.googleapis.com/auth/cloud-platform",
            "https://www.googleapis.com/auth/devstorage.full_control",
            "https://www.googleapis.com/auth/devstorage.read_write"
          ]
        },
        "list": {
          "description": "Retrieves a list of buckets for a given project.",
          "httpMethod": "GET",
          "id": "storage.buckets.list",
          "parameterOrder": [
            "project"
          ],
          "parameters": {
            "maxResults": {
              "default": "1000",
              "description": "Maximum number of buckets to return in a single response. The service will use this parameter or 1,000 items, whichever is smaller.",
              "format": "uint32",
              "location": "query",
              "minimum": "0",
              "type": "integer"
            },
            "pageToken": {
              "description": "A previously-returned page token representing part of the larger set of results to view.",
              "location": "query",
              "type": "string"
            },
            "prefix": {
              "description": "Filter results to buckets whose names begin with this prefix.",
              "location": "query",
              "type": "string"
            },
            "project": {
              "description": "A valid API project identifier.",
              "location": "query",
              "required": true,
              "type": "string"
            },
            "projection": {
              "description": "Set of properties to return. Defaults to noAcl.",
              "enum": [
                "full",
                "noAcl"
              ],
              "enumDescriptions": [
                "Include all properties.",
                "Omit owner, acl and defaultObjectAcl properties."
              ],
              "location": "query",
              "type": "string"
            },
            "userProject": {
              "description": "The project to be billed for this request.",
              "location": "query",
              "type": "string"
            }
          },
          "path": "b",
          "response": {
            "$ref": "Buckets"
          },
          "scopes": [
            "https://www.googleapis.com/auth/cloud-platform",
            "https://www.googleapis.com/auth/cloud-platform.read-only",
            "https://www.googleapis.com/auth/devstorage.full_control",
            "https://www.googleapis.com/auth/devstorage.read_only",
            "https://www.googleapis.com/auth/devstorage.read_write"
          ]
        },
        "lockRetentionPolicy": {
          "description": "Locks retention policy on a bucket.",
          "httpMethod": "POST",
          "id": "storage.buckets.lockRetentionPolicy",
          "parameterOrder": [
            "bucket",
            "ifMetagenerationMatch"
          ],
          "parameters": {
            "bucket": {
              "description": "Name of a bucket.",
              "location": "path",
              "required": true,
              "type": "string"
            },
            "ifMetagenerationMatch": {
              "description": "Makes the operation conditional on whether bucket's current metageneration matches the given value.",
              "format": "int64",
              "location": "query",
              "required": true,
              "type": "string"
            },
            "userProject": {
              "description": "The project to be billed for this request. Required for Requester Pays buckets.",
              "location": "query",
              "type": "string"
            }
          },
          "path": "b/{bucket}/lockRetentionPolicy",
          "response": {
            "$ref": "Bucket"
          },
          "scopes": [
            "https://www.googleapis.com/auth/cloud-platform",
            "https://www.googleapis.com/auth/devstorage.full_control",
            "https://www.googleapis.com/auth/devstorage.read_write"
          ]
        },
        "patch": {
          "description": "Patches a bucket. Changes to the bucket will be readable immediately after writing, but configuration changes may take time to propagate.",
          "httpMethod": "PATCH",
          "id": "storage.buckets.patch",
          "parameterOrder": [
            "bucket"
          ],
          "parameters": {
            "bucket": {
              "description": "Name of a bucket.",
              "location": "path",
              "required": true,
              "type": "string"
            },
            "ifMetagenerationMatch": {
              "description": "Makes the return of the bucket metadata conditional on whether the bucket's current metageneration matches the given value.",
              "format": "int64",
              "location": "query",
              "type": "string"
            },
            "ifMetagenerationNotMatch": {
              "description": "Makes the return of the bucket metadata conditional on whether the bucket's current metageneration does not match the given value.",
              "format": "int64",
              "location": "query",
              "type": "string"
            },
            "predefinedAcl": {
              "description": "Apply a predefined set of access controls to this bucket.",
              "enum": [
                "authenticatedRead",
                "private",
                "projectPrivate",
                "publicRead",
                "publicReadWrite"
              ],
              "enumDescriptions": [
                "Project team owners get OWNER access, and allAuthenticatedUsers get READER access.",
                "Project team owners get OWNER access.",
                "Project team members get access according to their roles.",
                "Project team owners get OWNER access, and allUsers get READER access.",
                "Project team owners get OWNER access, and allUsers get WRITER access."
              ],
              "location": "query",
              "type": "string"
            },
            "predefinedDefaultObjectAcl": {
              "description": "Apply a predefined set of default object access controls to this bucket.",
              "enum": [
                "authenticatedRead",
                "bucketOwnerFullControl",
                "bucketOwnerRead",
                "private",
                "projectPrivate",
                "publicRead"
              ],
              "enumDescriptions": [
                "Object owner gets OWNER access, and allAuthenticatedUsers get READER access.",
                "Object owner gets OWNER access, and project team owners get OWNER access.",
                "Object owner gets OWNER access, and project team owners get READER access.",
                "Object owner gets OWNER access.",
                "Object owner gets OWNER access, and project team members get access according to their roles.",
                "Object owner gets OWNER access, and allUsers get READER access."
              ],
              "location": "query",
              "type": "string"
            },
            "projection": {
              "description": "Set of properties to return. Defaults to full.",
              "enum": [
                "full",
                "noAcl"
              ],
              "enumDescriptions": [
                "Include all properties.",
                "Omit owner, acl and defaultObjectAcl properties."
              ],
              "location": "query",
              "type": "string"
            },
            "userProject": {
              "description": "The project to be billed for this request. Required for Requester Pays buckets.",
              "location": "query",
              "type": "string"
            }
          },
          "path": "b/{bucket}",
          "request": {
            "$ref": "Bucket"
          },
          "response": {
            "$ref": "Bucket"
          },
          "scopes": [
            "https://www.googleapis.com/auth/cloud-platform",
            "https://www.googleapis.com/auth/devstorage.full_control"
          ]
        },
        "setIamPolicy": {
          "description": "Updates an IAM policy for the specified bucket.",
          "httpMethod": "PUT",
          "id": "storage.buckets.setIamPolicy",
          "parameterOrder": [
            "bucket"
          ],
          "parameters": {
            "bucket": {
              "description": "Name of a bucket.",
              "location": "path",
              "required": true,
              "type": "string"
            },
            "userProject": {
              "description": "The project to be billed for this request. Required for Requester Pays buckets.",
              "location": "query",
              "type": "string"
            }
          },
          "path": "b/{bucket}/iam",
          "request": {
            "$ref": "Policy"
          },
          "response": {
            "$ref": "Policy"
          },
          "scopes": [
            "https://www.googleapis.com/auth/cloud-platform",
            "https://www.googleapis.com/auth/devstorage.full_control"
          ]
        },
        "testIamPermissions": {
          "description": "Tests a set of permissions on the given bucket to see which, if any, are held by the caller.",
          "httpMethod": "GET",
          "id": "storage.buckets.testIamPermissions",
          "parameterOrder": [
            "bucket",
            "permissions"
          ],
          "parameters": {
            "bucket": {
              "description": "Name of a bucket.",
              "location": "path",
              "required": true,
              "type": "string"
            },
            "permissions": {
              "description": "Permissions to test.",
              "location": "query",
              "repeated": true,
              "required": true,
              "type": "string"
            },
            "userProject": {
              "description": "The project to be billed for this request. Required for Requester Pays buckets.",
              "location": "query",
              "type": "string"
            }
          },
          "path": "b/{bucket}/iam/testPermissions",
          "response": {
            "$ref": "TestIamPermissionsResponse"
          },
          "scopes": [
            "https://www.googleapis.com/auth/cloud-platform",
            "https://www.googleapis.com/auth/cloud-platform.read-only",
            "https://www.googleapis.com/auth/devstorage.full_control",
            "https://www.googleapis.com/auth/devstorage.read_only",
            "https://www.googleapis.com/auth/devstorage.read_write"
          ]
        },
        "update": {
          "description": "Updates a bucket. Changes to the bucket will be readable immediately after writing, but configuration changes may take time to propagate.",
          "httpMethod": "PUT",
          "id": "storage.buckets.update",
          "parameterOrder": [
            "bucket"
          ],
          "parameters": {
            "bucket": {
              "description": "Name of a bucket.",
              "location": "path",
              "required": true,
              "type": "string"
            },
            "ifMetagenerationMatch": {
              "description": "Makes the return of the bucket metadata conditional on whether the bucket's current metageneration matches the given value.",
              "format": "int64",
              "location": "query",
              "type": "string"
            },
            "ifMetagenerationNotMatch": {
              "description": "Makes the return of the bucket metadata conditional on whether the bucket's current metageneration does not match the given value.",
              "format": "int64",
              "location": "query",
              "type": "string"
            },
            "predefinedAcl": {
              "description": "Apply a predefined set of access controls to this bucket.",
              "enum": [
                "authenticatedRead",
                "private",
                "projectPrivate",
                "publicRead",
                "publicReadWrite"
              ],
              "enumDescriptions": [
                "Project team owners get OWNER access, and allAuthenticatedUsers get READER access.",
                "Project team owners get OWNER access.",
                "Project team members get access according to their roles.",
                "Project team owners get OWNER access, and allUsers get READER access.",
                "Project team owners get OWNER access, and allUsers get WRITER access."
              ],
              "location": "query",
              "type": "string"
            },
            "predefinedDefaultObjectAcl": {
              "description": "Apply a predefined set of default object access controls to this bucket.",
              "enum": [
                "authenticatedRead",
                "bucketOwnerFullControl",
                "bucketOwnerRead",
                "private",
                "projectPrivate",
                "publicRead"
              ],
              "enumDescriptions": [
                "Object owner gets OWNER access, and allAuthenticatedUsers get READER access.",
                "Object owner gets OWNER access, and project team owners get OWNER access.",
                "Object owner gets OWNER access, and project team owners get READER access.",
                "Object owner gets OWNER access.",
                "Object owner gets OWNER access, and project team members get access according to their roles.",
                "Object owner gets OWNER access, and allUsers get READER access."
              ],
              "location": "query",
              "type": "string"
            },
            "projection": {
              "description": "Set of properties to return. Defaults to full.",
              "enum": [
                "full",
                "noAcl"
              ],
              "enumDescriptions": [
                "Include all properties.",
                "Omit owner, acl and defaultObjectAcl properties."
              ],
              "location": "query",
              "type": "string"
            },
            "userProject": {
              "description": "The project to be billed for this request. Required for Requester Pays buckets.",
              "location": "query",
              "type": "string"
            }
          },
          "path": "b/{bucket}",
          "request": {
            "$ref": "Bucket"
          },
          "response": {
            "$ref": "Bucket"
          },
          "scopes": [
            "https://www.googleapis.com/auth/cloud-platform",
            "https://www.googleapis.com/auth/devstorage.full_control"
          ]
        }
      }
    },
    "channels": {
      "methods": {
        "stop": {
          "description": "Stop watching resources through this channel",
          "httpMethod": "POST",
          "id": "storage.channels.stop",
          "path": "channels/stop",
          "request": {
            "$ref": "Channel",
            "parameterName": "resource"
          },
          "scopes": [
            "https://www.googleapis.com/auth/cloud-platform",
            "https://www.googleapis.com/auth/cloud-platform.read-only",
            "https://www.googleapis.com/auth/devstorage.full_control",
            "https://www.googleapis.com/auth/devstorage.read_only",
            "https://www.googleapis.com/auth/devstorage.read_write"
          ]
        }
      }
    },
    "defaultObjectAccessControls": {
      "methods": {
        "delete": {
          "description": "Permanently deletes the default object ACL entry for the specified entity on the specified bucket.",
          "httpMethod": "DELETE",
          "id": "storage.defaultObjectAccessControls.delete",
          "parameterOrder": [
            "bucket",
            "entity"
          ],
          "parameters": {
            "bucket": {
              "description": "Name of a bucket.",
              "location": "path",
              "required": true,
              "type": "string"
            },
            "entity": {
              "description": "The entity holding the permission. Can be user-userId, user-emailAddress, group-groupId, group-emailAddress, allUsers, or allAuthenticatedUsers.",
              "location": "path",
              "required": true,
              "type": "string"
            },
            "userProject": {
              "description": "The project to be billed for this request. Required for Requester Pays buckets.",
              "location": "query",
              "type": "string"
            }
          },
          "path": "b/{bucket}/defaultObjectAcl/{entity}",
          "scopes": [
            "https://www.googleapis.com/auth/cloud-platform",
            "https://www.googleapis.com/auth/devstorage.full_control"
          ]
        },
        "get": {
          "description": "Returns the default object ACL entry for the specified entity on the specified bucket.",
          "httpMethod": "GET",
          "id": "storage.defaultObjectAccessControls.get",
          "parameterOrder": [
            "bucket",
            "entity"
          ],
          "parameters": {
            "bucket": {
              "description": "Name of a bucket.",
              "location": "path",
              "required": true,
              "type": "string"
            },
            "entity": {
              "description": "The entity holding the permission. Can be user-userId, user-emailAddress, group-groupId, group-emailAddress, allUsers, or allAuthenticatedUsers.",
              "location": "path",
              "required": true,
              "type": "string"
            },
            "userProject": {
              "description": "The project to be billed for this request. Required for Requester Pays buckets.",
              "location": "query",
              "type": "string"
            }
          },
          "path": "b/{bucket}/defaultObjectAcl/{entity}",
          "response": {
            "$ref": "ObjectAccessControl"
          },
          "scopes": [
            "https://www.googleapis.com/auth/cloud-platform",
            "https://www.googleapis.com/auth/devstorage.full_control"
          ]
        },
        "insert": {
          "description": "Creates a new default object ACL entry on the specified bucket.",
          "httpMethod": "POST",
          "id": "storage.defaultObjectAccessControls.insert",
          "parameterOrder": [
            "bucket"
          ],
          "parameters": {
            "bucket": {
              "description": "Name of a bucket.",
              "location": "path",
              "required": true,
              "type": "string"
            },
            "userProject": {
              "description": "The project to be billed for this request. Required for Requester Pays buckets.",
              "location": "query",
              "type": "string"
            }
          },
          "path": "b/{bucket}/defaultObjectAcl",
          "request": {
            "$ref": "ObjectAccessControl"
          },
          "response": {
            "$ref": "ObjectAccessControl"
          },
          "scopes": [
            "https://www.googleapis.com/auth/cloud-platform",
            "https://www.googleapis.com/auth/devstorage.full_control"
          ]
        },
        "list": {
          "description": "Retrieves default object ACL entries on the specified bucket.",
          "httpMethod": "GET",
          "id": "storage.defaultObjectAccessControls.list",
          "parameterOrder": [
            "bucket"
          ],
          "parameters": {
            "bucket": {
              "description": "Name of a bucket.",
              "location": "path",
              "required": true,
              "type": "string"
            },
            "ifMetagenerationMatch": {
              "description": "If present, only return default ACL listing if the bucket's current metageneration matches this value.",
              "format": "int64",
              "location": "query",
              "type": "string"
            },
            "ifMetagenerationNotMatch": {
              "description": "If present, only return default ACL listing if the bucket's current metageneration does not match the given value.",
              "format": "int64",
              "location": "query",
              "type": "string"
            },
            "userProject": {
              "description": "The project to be billed for this request. Required for Requester Pays buckets.",
              "location": "query",
              "type": "string"
            }
          },
          "path": "b/{bucket}/defaultObjectAcl",
          "response": {
            "$ref": "ObjectAccessControls"
          },
          "scopes": [
            "https://www.googleapis.com/auth/cloud-platform",
            "https://www.googleapis.com/auth/devstorage.full_control"
          ]
        },
        "patch": {
          "description": "Patches a default object ACL entry on the specified bucket.",
          "httpMethod": "PATCH",
          "id": "storage.defaultObjectAccessControls.patch",
          "parameterOrder": [
            "bucket",
            "entity"
          ],
          "parameters": {
            "bucket": {
              "description": "Name of a bucket.",
              "location": "path",
              "required": true,
              "type": "string"
            },
            "entity": {
              "description": "The entity holding the permission. Can be user-userId, user-emailAddress, group-groupId, group-emailAddress, allUsers, or allAuthenticatedUsers.",
              "location": "path",
              "required": true,
              "type": "string"
            },
            "userProject": {
              "description": "The project to be billed for this request. Required for Requester Pays buckets.",
              "location": "query",
              "type": "string"
            }
          },
          "path": "b/{bucket}/defaultObjectAcl/{entity}",
          "request": {
            "$ref": "ObjectAccessControl"
          },
          "response": {
            "$ref": "ObjectAccessControl"
          },
          "scopes": [
            "https://www.googleapis.com/auth/cloud-platform",
            "https://www.googleapis.com/auth/devstorage.full_control"
          ]
        },
        "update": {
          "description": "Updates a default object ACL entry on the specified bucket.",
          "httpMethod": "PUT",
          "id": "storage.defaultObjectAccessControls.update",
          "parameterOrder": [
            "bucket",
            "entity"
          ],
          "parameters": {
            "bucket": {
              "description": "Name of a bucket.",
              "location": "path",
              "required": true,
              "type": "string"
            },
            "entity": {
              "description": "The entity holding the permission. Can be user-userId, user-emailAddress, group-groupId, group-emailAddress, allUsers, or allAuthenticatedUsers.",
              "location": "path",
              "required": true,
              "type": "string"
            },
            "userProject": {
              "description": "The project to be billed for this request. Required for Requester Pays buckets.",
              "location": "query",
              "type": "string"
            }
          },
          "path": "b/{bucket}/defaultObjectAcl/{entity}",
          "request": {
            "$ref": "ObjectAccessControl"
          },
          "response": {
            "$ref": "ObjectAccessControl"
          },
          "scopes": [
            "https://www.googleapis.com/auth/cloud-platform",
            "https://www.googleapis.com/auth/devstorage.full_control"
          ]
        }
      }
    },
    "managedFolders": {
      "methods": {
        "delete": {
          "description": "Permanently deletes a managed folder.",
          "httpMethod": "DELETE",
          "id": "storage.managedFolders.delete",
          "parameterOrder": [
            "bucket",
            "managedFolder"
          ],
          "parameters": {
            "bucket": {
              "description": "Name of the bucket containing the managed folder.",
              "location": "path",
              "required": true,
              "type": "string"
            },
            "ifMetagenerationMatch": {
              "description": "If set, only deletes the managed folder if its metageneration matches this value.",
              "format": "int64",
              "location": "query",
              "type": "string"
            },
            "ifMetagenerationNotMatch": {
              "description": "If set, only deletes the managed folder if its metageneration does not match this value.",
              "format": "int64",
              "location": "query",
              "type": "string"
            },
            "managedFolder": {
              "description": "The managed folder name/path.",
              "location": "path",
              "required": true,
              "type": "string"
            }
          },
          "path": "b/{bucket}/managedFolders/{managedFolder}",
          "scopes": [
            "https://www.googleapis.com/auth/cloud-platform",
            "https://www.googleapis.com/auth/devstorage.full_control",
            "https://www.googleapis.com/auth/devstorage.read_write"
          ]
        },
        "get": {
          "description": "Returns metadata of the specified managed folder.",
          "httpMethod": "GET",
          "id": "storage.managedFolders.get",
          "parameterOrder": [
            "bucket",
            "managedFolder"
          ],
          "parameters": {
            "bucket": {
              "description": "Name of the bucket containing the managed folder.",
              "location": "path",
              "required": true,
              "type": "string"
            },
            "ifMetagenerationMatch": {
              "description": "Makes the return of the managed folder metadata conditional on whether the managed folder's current metageneration matches the given value.",
              "format": "int64",
              "location": "query",
              "type": "string"
            },
            "ifMetagenerationNotMatch": {
              "description": "Makes the return of the managed folder metadata conditional on whether the managed folder's current metageneration does not match the given value.",
              "format": "int64",
              "location": "query",
              "type": "string"
            },
            "managedFolder": {
              "description": "The managed folder name/path.",
              "location": "path",
              "required": true,
              "type": "string"
            }
          },
          "path": "b/{bucket}/managedFolders/{managedFolder}",
          "response": {
            "$ref": "ManagedFolder"
          },
          "scopes": [
            "https://www.googleapis.com/auth/cloud-platform",
            "https://www.googleapis.com/auth/cloud-platform.read-only",
            "https://www.googleapis.com/auth/devstorage.full_control",
            "https://www.googleapis.com/auth/devstorage.read_only",
            "https://www.googleapis.com/auth/devstorage.read_write"
          ]
        },
        "getIamPolicy": {
          "description": "Returns an IAM policy for the specified managed folder.",
          "httpMethod": "GET",
          "id": "storage.managedFolders.getIamPolicy",
          "parameterOrder": [
            "bucket",
            "managedFolder"
          ],
          "parameters": {
            "bucket": {
              "description": "Name of the bucket containing the managed folder.",
              "location": "path",
              "required": true,
              "type": "string"
            },
            "managedFolder": {
              "description": "The managed folder name/path.",
              "location": "path",
              "required": true,
              "type": "string"
            },
            "optionsRequestedPolicyVersion": {
              "description": "The IAM policy format version to be returned. If the optionsRequestedPolicyVersion is for an older version that doesn't support part of the requested IAM policy, the request fails.",
              "format": "int32",
              "location": "query",
              "minimum": "1",
              "type": "integer"
            },
            "userProject": {
              "description": "The project to be billed for this request. Required for Requester Pays buckets.",
              "location": "query",
              "type": "string"
            }
          },
          "path": "b/{bucket}/managedFolders/{managedFolder}/iam",
          "response": {
            "$ref": "Policy"
          },
          "scopes": [
            "https://www.googleapis.com/auth/cloud-platform",
            "https://www.googleapis.com/auth/cloud-platform.read-only",
            "https://www.googleapis.com/auth/devstorage.full_control",
            "https://www.googleapis.com/auth/devstorage.read_only",
            "https://www.googleapis.com/auth/devstorage.read_write"
          ]
        },
        "insert": {
          "description": "Creates a new managed folder.",
          "httpMethod": "POST",
          "id": "storage.managedFolders.insert",
          "parameterOrder": [
            "bucket"
          ],
          "parameters": {
            "bucket": {
              "description": "Name of the bucket containing the managed folder.",
              "location": "path",
              "required": true,
              "type": "string"
            }
          },
          "path": "b/{bucket}/managedFolders",
          "request": {
            "$ref": "ManagedFolder"
          },
          "response": {
            "$ref": "ManagedFolder"
          },
          "scopes": [
            "https://www.googleapis.com/auth/cloud-platform",
            "https://www.googleapis.com/auth/devstorage.full_control",
            "https://www.googleapis.com/auth/devstorage.read_write"
          ]
        },
        "list": {
          "description": "Lists managed folders in the given bucket.",
          "httpMethod": "GET",
          "id": "storage.managedFolders.list",
          "parameterOrder": [
            "bucket"
          ],
          "parameters": {
            "bucket": {
              "description": "Name of the bucket containing the managed folder.",
              "location": "path",
              "required": true,
              "type": "string"
            },
            "pageSize": {
              "description": "Maximum number of items return in a single page of responses.",
              "format": "int32",
              "location": "query",
              "minimum": "0",
              "type": "integer"
            },
            "pageToken": {
              "description": "A previously-returned page token representing part of the larger set of results to view.",
              "location": "query",
              "type": "string"
            },
            "prefix": {
              "description": "The managed folder name/path prefix to filter the output list of results.",
              "location": "query",
              "type": "string"
            }
          },
          "path": "b/{bucket}/managedFolders",
          "response": {
            "$ref": "ManagedFolders"
          },
          "scopes": [
            "https://www.googleapis.com/auth/cloud-platform",
            "https://www.googleapis.com/auth/cloud-platform.read-only",
            "https://www.googleapis.com/auth/devstorage.full_control",
            "https://www.googleapis.com/auth/devstorage.read_only",
            "https://www.googleapis.com/auth/devstorage.read_write"
          ]
        },
        "setIamPolicy": {
          "description": "Updates an IAM policy for the specified managed folder.",
          "httpMethod": "PUT",
          "id": "storage.managedFolders.setIamPolicy",
          "parameterOrder": [
            "bucket",
            "managedFolder"
          ],
          "parameters": {
            "bucket": {
              "description": "Name of the bucket containing the managed folder.",
              "location": "path",
              "required": true,
              "type": "string"
            },
            "managedFolder": {
              "description": "The managed folder name/path.",
              "location": "path",
              "required": true,
              "type": "string"
            },
            "userProject": {
              "description": "The project to be billed for this request. Required for Requester Pays buckets.",
              "location": "query",
              "type": "string"
            }
          },
          "path": "b/{bucket}/managedFolders/{managedFolder}/iam",
          "request": {
            "$ref": "Policy"
          },
          "response": {
            "$ref": "Policy"
          },
          "scopes": [
            "https://www.googleapis.com/auth/cloud-platform",
            "https://www.googleapis.com/auth/devstorage.full_control"
          ]
        },
        "testIamPermissions": {
          "description": "Tests a set of permissions on the given managed folder to see which, if any, are held by the caller.",
          "httpMethod": "GET",
          "id": "storage.managedFolders.testIamPermissions",
          "parameterOrder": [
            "bucket",
            "managedFolder",
            "permissions"
          ],
          "parameters": {
            "bucket": {
              "description": "Name of the bucket containing the managed folder.",
              "location": "path",
              "required": true,
              "type": "string"
            },
            "managedFolder": {
              "description": "The managed folder name/path.",
              "location": "path",
              "required": true,
              "type": "string"
            },
            "permissions": {
              "description": "Permissions to test.",
              "location": "query",
              "repeated": true,
              "required": true,
              "type": "string"
            },
            "userProject": {
              "description": "The project to be billed for this request. Required for Requester Pays buckets.",
              "location": "query",
              "type": "string"
            }
          },
          "path": "b/{bucket}/managedFolders/{managedFolder}/iam/testPermissions",
          "response": {
            "$ref": "TestIamPermissionsResponse"
          },
          "scopes": [
            "https://www.googleapis.com/auth/cloud-platform",
            "https://www.googleapis.com/auth/cloud-platform.read-only",
            "https://www.googleapis.com/auth/devstorage.full_control",
            "https://www.googleapis.com/auth/devstorage.read_only",
            "https://www.googleapis.com/auth/devstorage.read_write"
          ]
        }
      }
    },
    "notifications": {
      "methods": {
        "delete": {
          "description": "Permanently deletes a notification subscription.",
          "httpMethod": "DELETE",
          "id": "storage.notifications.delete",
          "parameterOrder": [
            "bucket",
            "notification"
          ],
          "parameters": {
            "bucket": {
              "description": "The parent bucket of the notification.",
              "location": "path",
              "required": true,
              "type": "string"
            },
            "notification": {
              "description": "ID of the notification to delete.",
              "location": "path",
              "required": true,
              "type": "string"
            },
            "userProject": {
              "description": "The project to be billed for this request. Required for Requester Pays buckets.",
              "location": "query",
              "type": "string"
            }
          },
          "path": "b/{bucket}/notificationConfigs/{notification}",
          "scopes": [
            "https://www.googleapis.com/auth/cloud-platform",
            "https://www.googleapis.com/auth/devstorage.full_control",
            "https://www.googleapis.com/auth/devstorage.read_write"
          ]
        },
        "get": {
          "description": "View a notification configuration.",
          "httpMethod": "GET",
          "id": "storage.notifications.get",
          "parameterOrder": [
            "bucket",
            "notification"
          ],
          "parameters": {
            "bucket": {
              "description": "The parent bucket of the notification.",
              "location": "path",
              "required": true,
              "type": "string"
            },
            "notification": {
              "description": "Notification ID",
              "location": "path",
              "required": true,
              "type": "string"
            },
            "userProject": {
              "description": "The project to be billed for this request. Required for Requester Pays buckets.",
              "location": "query",
              "type": "string"
            }
          },
          "path": "b/{bucket}/notificationConfigs/{notification}",
          "response": {
            "$ref": "Notification"
          },
          "scopes": [
            "https://www.googleapis.com/auth/cloud-platform",
            "https://www.googleapis.com/auth/cloud-platform.read-only",
            "https://www.googleapis.com/auth/devstorage.full_control",
            "https://www.googleapis.com/auth/devstorage.read_only",
            "https://www.googleapis.com/auth/devstorage.read_write"
          ]
        },
        "insert": {
          "description": "Creates a notification subscription for a given bucket.",
          "httpMethod": "POST",
          "id": "storage.notifications.insert",
          "parameterOrder": [
            "bucket"
          ],
          "parameters": {
            "bucket": {
              "description": "The parent bucket of the notification.",
              "location": "path",
              "required": true,
              "type": "string"
            },
            "userProject": {
              "description": "The project to be billed for this request. Required for Requester Pays buckets.",
              "location": "query",
              "type": "string"
            }
          },
          "path": "b/{bucket}/notificationConfigs",
          "request": {
            "$ref": "Notification"
          },
          "response": {
            "$ref": "Notification"
          },
          "scopes": [
            "https://www.googleapis.com/auth/cloud-platform",
            "https://www.googleapis.com/auth/devstorage.full_control",
            "https://www.googleapis.com/auth/devstorage.read_write"
          ]
        },
        "list": {
          "description": "Retrieves a list of notification subscriptions for a given bucket.",
          "httpMethod": "GET",
          "id": "storage.notifications.list",
          "parameterOrder": [
            "bucket"
          ],
          "parameters": {
            "bucket": {
              "description": "Name of a Google Cloud Storage bucket.",
              "location": "path",
              "required": true,
              "type": "string"
            },
            "userProject": {
              "description": "The project to be billed for this request. Required for Requester Pays buckets.",
              "location": "query",
              "type": "string"
            }
          },
          "path": "b/{bucket}/notificationConfigs",
          "response": {
            "$ref": "Notifications"
          },
          "scopes": [
            "https://www.googleapis.com/auth/cloud-platform",
            "https://www.googleapis.com/auth/cloud-platform.read-only",
            "https://www.googleapis.com/auth/devstorage.full_control",
            "https://www.googleapis.com/auth/devstorage.read_only",
            "https://www.googleapis.com/auth/devstorage.read_write"
          ]
        }
      }
    },
    "objectAccessControls": {
      "methods": {
        "delete": {
          "description": "Permanently deletes the ACL entry for the specified entity on the specified object.",
          "httpMethod": "DELETE",
          "id": "storage.objectAccessControls.delete",
          "parameterOrder": [
            "bucket",
            "object",
            "entity"
          ],
          "parameters": {
            "bucket": {
              "description": "Name of a bucket.",
              "location": "path",
              "required": true,
              "type": "string"
            },
            "entity": {
              "description": "The entity holding the permission. Can be user-userId, user-emailAddress, group-groupId, group-emailAddress, allUsers, or allAuthenticatedUsers.",
              "location": "path",
              "required": true,
              "type": "string"
            },
            "generation": {
              "description": "If present, selects a specific revision of this object (as opposed to the latest version, the default).",
              "format": "int64",
              "location": "query",
              "type": "string"
            },
            "object": {
              "description": "Name of the object. For information about how to URL encode object names to be path safe, see [Encoding URI Path Parts](https://cloud.google.com/storage/docs/request-endpoints#encoding).",
              "location": "path",
              "required": true,
              "type": "string"
            },
            "userProject": {
              "description": "The project to be billed for this request. Required for Requester Pays buckets.",
              "location": "query",
              "type": "string"
            }
          },
          "path": "b/{bucket}/o/{object}/acl/{entity}",
          "scopes": [
            "https://www.googleapis.com/auth/cloud-platform",
            "https://www.googleapis.com/auth/devstorage.full_control"
          ]
        },
        "get": {
          "description": "Returns the ACL entry for the specified entity on the specified object.",
          "httpMethod": "GET",
          "id": "storage.objectAccessControls.get",
          "parameterOrder": [
            "bucket",
            "object",
            "entity"
          ],
          "parameters": {
            "bucket": {
              "description": "Name of a bucket.",
              "location": "path",
              "required": true,
              "type": "string"
            },
            "entity": {
              "description": "The entity holding the permission. Can be user-userId, user-emailAddress, group-groupId, group-emailAddress, allUsers, or allAuthenticatedUsers.",
              "location": "path",
              "required": true,
              "type": "string"
            },
            "generation": {
              "description": "If present, selects a specific revision of this object (as opposed to the latest version, the default).",
              "format": "int64",
              "location": "query",
              "type": "string"
            },
            "object": {
              "description": "Name of the object. For information about how to URL encode object names to be path safe, see [Encoding URI Path Parts](https://cloud.google.com/storage/docs/request-endpoints#encoding).",
              "location": "path",
              "required": true,
              "type": "string"
            },
            "userProject": {
              "description": "The project to be billed for this request. Required for Requester Pays buckets.",
              "location": "query",
              "type": "string"
            }
          },
          "path": "b/{bucket}/o/{object}/acl/{entity}",
          "response": {
            "$ref": "ObjectAccessControl"
          },
          "scopes": [
            "https://www.googleapis.com/auth/cloud-platform",
            "https://www.googleapis.com/auth/devstorage.full_control"
          ]
        },
        "insert": {
          "description": "Creates a new ACL entry on the specified object.",
          "httpMethod": "POST",
          "id": "storage.objectAccessControls.insert",
          "parameterOrder": [
            "bucket",
            "object"
          ],
          "parameters": {
            "bucket": {
              "description": "Name of a bucket.",
              "location": "path",
              "required": true,
              "type": "string"
            },
            "generation": {
              "description": "If present, selects a specific revision of this object (as opposed to the latest version, the default).",
              "format": "int64",
              "location": "query",
              "type": "string"
            },
            "object": {
              "description": "Name of the object. For information about how to URL encode object names to be path safe, see [Encoding URI Path Parts](https://cloud.google.com/storage/docs/request-endpoints#encoding).",
              "location": "path",
              "required": true,
              "type": "string"
            },
            "userProject": {
              "description": "The project to be billed for this request. Required for Requester Pays buckets.",
              "location": "query",
              "type": "string"
            }
          },
          "path": "b/{bucket}/o/{object}/acl",
          "request": {
            "$ref": "ObjectAccessControl"
          },
          "response": {
            "$ref": "ObjectAccessControl"
          },
          "scopes": [
            "https://www.googleapis.com/auth/cloud-platform",
            "https://www.googleapis.com/auth/devstorage.full_control"
          ]
        },
        "list": {
          "description": "Retrieves ACL entries on the specified object.",
          "httpMethod": "GET",
          "id": "storage.objectAccessControls.list",
          "parameterOrder": [
            "bucket",
            "object"
          ],
          "parameters": {
            "bucket": {
              "description": "Name of a bucket.",
              "location": "path",
              "required": true,
              "type": "string"
            },
            "generation": {
              "description": "If present, selects a specific revision of this object (as opposed to the latest version, the default).",
              "format": "int64",
              "location": "query",
              "type": "string"
            },
            "object": {
              "description": "Name of the object. For information about how to URL encode object names to be path safe, see [Encoding URI Path Parts](https://cloud.google.com/storage/docs/request-endpoints#encoding).",
              "location": "path",
              "required": true,
              "type": "string"
            },
            "userProject": {
              "description": "The project to be billed for this request. Required for Requester Pays buckets.",
              "location": "query",
              "type": "string"
            }
          },
          "path": "b/{bucket}/o/{object}/acl",
          "response": {
            "$ref": "ObjectAccessControls"
          },
          "scopes": [
            "https://www.googleapis.com/auth/cloud-platform",
            "https://www.googleapis.com/auth/devstorage.full_control"
          ]
        },
        "patch": {
          "description": "Patches an ACL entry on the specified object.",
          "httpMethod": "PATCH",
          "id": "storage.objectAccessControls.patch",
          "parameterOrder": [
            "bucket",
            "object",
            "entity"
          ],
          "parameters": {
            "bucket": {
              "description": "Name of a bucket.",
              "location": "path",
              "required": true,
              "type": "string"
            },
            "entity": {
              "description": "The entity holding the permission. Can be user-userId, user-emailAddress, group-groupId, group-emailAddress, allUsers, or allAuthenticatedUsers.",
              "location": "path",
              "required": true,
              "type": "string"
            },
            "generation": {
              "description": "If present, selects a specific revision of this object (as opposed to the latest version, the default).",
              "format": "int64",
              "location": "query",
              "type": "string"
            },
            "object": {
              "description": "Name of the object. For information about how to URL encode object names to be path safe, see [Encoding URI Path Parts](https://cloud.google.com/storage/docs/request-endpoints#encoding).",
              "location": "path",
              "required": true,
              "type": "string"
            },
            "userProject": {
              "description": "The project to be billed for this request. Required for Requester Pays buckets.",
              "location": "query",
              "type": "string"
            }
          },
          "path": "b/{bucket}/o/{object}/acl/{entity}",
          "request": {
            "$ref": "ObjectAccessControl"
          },
          "response": {
            "$ref": "ObjectAccessControl"
          },
          "scopes": [
            "https://www.googleapis.com/auth/cloud-platform",
            "https://www.googleapis.com/auth/devstorage.full_control"
          ]
        },
        "update": {
          "description": "Updates an ACL entry on the specified object.",
          "httpMethod": "PUT",
          "id": "storage.objectAccessControls.update",
          "parameterOrder": [
            "bucket",
            "object",
            "entity"
          ],
          "parameters": {
            "bucket": {
              "description": "Name of a bucket.",
              "location": "path",
              "required": true,
              "type": "string"
            },
            "entity": {
              "description": "The entity holding the permission. Can be user-userId, user-emailAddress, group-groupId, group-emailAddress, allUsers, or allAuthenticatedUsers.",
              "location": "path",
              "required": true,
              "type": "string"
            },
            "generation": {
              "description": "If present, selects a specific revision of this object (as opposed to the latest version, the default).",
              "format": "int64",
              "location": "query",
              "type": "string"
            },
            "object": {
              "description": "Name of the object. For information about how to URL encode object names to be path safe, see [Encoding URI Path Parts](https://cloud.google.com/storage/docs/request-endpoints#encoding).",
              "location": "path",
              "required": true,
              "type": "string"
            },
            "userProject": {
              "description": "The project to be billed for this request. Required for Requester Pays buckets.",
              "location": "query",
              "type": "string"
            }
          },
          "path": "b/{bucket}/o/{object}/acl/{entity}",
          "request": {
            "$ref": "ObjectAccessControl"
          },
          "response": {
            "$ref": "ObjectAccessControl"
          },
          "scopes": [
            "https://www.googleapis.com/auth/cloud-platform",
            "https://www.googleapis.com/auth/devstorage.full_control"
          ]
        }
      }
    },
    "objects": {
      "methods": {
        "bulkRestore": {
          "description": "Initiates a long-running bulk restore operation on the specified bucket.",
          "httpMethod": "POST",
          "id": "storage.objects.bulkRestore",
          "parameterOrder": [
            "bucket"
          ],
          "parameters": {
            "bucket": {
              "description": "Name of the bucket in which the object resides.",
              "location": "path",
              "required": true,
              "type": "string"
            }
          },
          "path": "b/{bucket}/o/bulkRestore",
          "request": {
            "$ref": "BulkRestoreObjectsRequest"
          },
          "response": {
            "$ref": "GoogleLongrunningOperation"
          },
          "scopes": [
            "https://www.googleapis.com/auth/cloud-platform",
            "https://www.googleapis.com/auth/devstorage.full_control",
            "https://www.googleapis.com/auth/devstorage.read_write"
          ]
        },
        "compose": {
          "description": "Concatenates a list of existing objects into a new object in the same bucket.",
          "httpMethod": "POST",
          "id": "storage.objects.compose",
          "parameterOrder": [
            "destinationBucket",
            "destinationObject"
          ],
          "parameters": {
            "destinationBucket": {
              "description": "Name of the bucket containing the source objects. The destination object is stored in this bucket.",
              "location": "path",
              "required": true,
              "type": "string"
            },
            "destinationObject": {
              "description": "Name of the new object. For information about how to URL encode object names to be path safe, see [Encoding URI Path Parts](https://cloud.google.com/storage/docs/request-endpoints#encoding).",
              "location": "path",
              "required": true,
              "type": "string"
            },
            "destinationPredefinedAcl": {
              "description": "Apply a predefined set of access controls to the destination object.",
              "enum": [
                "authenticatedRead",
                "bucketOwnerFullControl",
                "bucketOwnerRead",
                "private",
                "projectPrivate",
                "publicRead"
              ],
              "enumDescriptions": [
                "Object owner gets OWNER access, and allAuthenticatedUsers get READER access.",
                "Object owner gets OWNER access, and project team owners get OWNER access.",
                "Object owner gets OWNER access, and project team owners get READER access.",
                "Object owner gets OWNER access.",
                "Object owner gets OWNER access, and project team members get access according to their roles.",
                "Object owner gets OWNER access, and allUsers get READER access."
              ],
              "location": "query",
              "type": "string"
            },
            "ifGenerationMatch": {
              "description": "Makes the operation conditional on whether the object's current generation matches the given value. Setting to 0 makes the operation succeed only if there are no live versions of the object.",
              "format": "int64",
              "location": "query",
              "type": "string"
            },
            "ifMetagenerationMatch": {
              "description": "Makes the operation conditional on whether the object's current metageneration matches the given value.",
              "format": "int64",
              "location": "query",
              "type": "string"
            },
            "kmsKeyName": {
              "description": "Resource name of the Cloud KMS key, of the form projects/my-project/locations/global/keyRings/my-kr/cryptoKeys/my-key, that will be used to encrypt the object. Overrides the object metadata's kms_key_name value, if any.",
              "location": "query",
              "type": "string"
            },
            "userProject": {
              "description": "The project to be billed for this request. Required for Requester Pays buckets.",
              "location": "query",
              "type": "string"
            }
          },
          "path": "b/{destinationBucket}/o/{destinationObject}/compose",
          "request": {
            "$ref": "ComposeRequest"
          },
          "response": {
            "$ref": "Object"
          },
          "scopes": [
            "https://www.googleapis.com/auth/cloud-platform",
            "https://www.googleapis.com/auth/devstorage.full_control",
            "https://www.googleapis.com/auth/devstorage.read_write"
          ]
        },
        "copy": {
          "description": "Copies a source object to a destination object. Optionally overrides metadata.",
          "httpMethod": "POST",
          "id": "storage.objects.copy",
          "parameterOrder": [
            "sourceBucket",
            "sourceObject",
            "destinationBucket",
            "destinationObject"
          ],
          "parameters": {
            "destinationBucket": {
              "description": "Name of the bucket in which to store the new object. Overrides the provided object metadata's bucket value, if any.For information about how to URL encode object names to be path safe, see [Encoding URI Path Parts](https://cloud.google.com/storage/docs/request-endpoints#encoding).",
              "location": "path",
              "required": true,
              "type": "string"
            },
            "destinationKmsKeyName": {
              "description": "Resource name of the Cloud KMS key, of the form projects/my-project/locations/global/keyRings/my-kr/cryptoKeys/my-key, that will be used to encrypt the object. Overrides the object metadata's kms_key_name value, if any.",
              "location": "query",
              "type": "string"
            },
            "destinationObject": {
              "description": "Name of the new object. Required when the object metadata is not otherwise provided. Overrides the object metadata's name value, if any.",
              "location": "path",
              "required": true,
              "type": "string"
            },
            "destinationPredefinedAcl": {
              "description": "Apply a predefined set of access controls to the destination object.",
              "enum": [
                "authenticatedRead",
                "bucketOwnerFullControl",
                "bucketOwnerRead",
                "private",
                "projectPrivate",
                "publicRead"
              ],
              "enumDescriptions": [
                "Object owner gets OWNER access, and allAuthenticatedUsers get READER access.",
                "Object owner gets OWNER access, and project team owners get OWNER access.",
                "Object owner gets OWNER access, and project team owners get READER access.",
                "Object owner gets OWNER access.",
                "Object owner gets OWNER access, and project team members get access according to their roles.",
                "Object owner gets OWNER access, and allUsers get READER access."
              ],
              "location": "query",
              "type": "string"
            },
            "ifGenerationMatch": {
              "description": "Makes the operation conditional on whether the destination object's current generation matches the given value. Setting to 0 makes the operation succeed only if there are no live versions of the object.",
              "format": "int64",
              "location": "query",
              "type": "string"
            },
            "ifGenerationNotMatch": {
              "description": "Makes the operation conditional on whether the destination object's current generation does not match the given value. If no live object exists, the precondition fails. Setting to 0 makes the operation succeed only if there is a live version of the object.",
              "format": "int64",
              "location": "query",
              "type": "string"
            },
            "ifMetagenerationMatch": {
              "description": "Makes the operation conditional on whether the destination object's current metageneration matches the given value.",
              "format": "int64",
              "location": "query",
              "type": "string"
            },
            "ifMetagenerationNotMatch": {
              "description": "Makes the operation conditional on whether the destination object's current metageneration does not match the given value.",
              "format": "int64",
              "location": "query",
              "type": "string"
            },
            "ifSourceGenerationMatch": {
              "description": "Makes the operation conditional on whether the source object's current generation matches the given value.",
              "format": "int64",
              "location": "query",
              "type": "string"
            },
            "ifSourceGenerationNotMatch": {
              "description": "Makes the operation conditional on whether the source object's current generation does not match the given value.",
              "format": "int64",
              "location": "query",
              "type": "string"
            },
            "ifSourceMetagenerationMatch": {
              "description": "Makes the operation conditional on whether the source object's current metageneration matches the given value.",
              "format": "int64",
              "location": "query",
              "type": "string"
            },
            "ifSourceMetagenerationNotMatch": {
              "description": "Makes the operation conditional on whether the source object's current metageneration does not match the given value.",
              "format": "int64",
              "location": "query",
              "type": "string"
            },
            "projection": {
              "description": "Set of properties to return. Defaults to noAcl, unless the object resource specifies the acl property, when it defaults to full.",
              "enum": [
                "full",
                "noAcl"
              ],
              "enumDescriptions": [
                "Include all properties.",
                "Omit the owner, acl property."
              ],
              "location": "query",
              "type": "string"
            },
            "sourceBucket": {
              "description": "Name of the bucket in which to find the source object.",
              "location": "path",
              "required": true,
              "type": "string"
            },
            "sourceGeneration": {
              "description": "If present, selects a specific revision of the source object (as opposed to the latest version, the default).",
              "format": "int64",
              "location": "query",
              "type": "string"
            },
            "sourceObject": {
              "description": "Name of the source object. For information about how to URL encode object names to be path safe, see [Encoding URI Path Parts](https://cloud.google.com/storage/docs/request-endpoints#encoding).",
              "location": "path",
              "required": true,
              "type": "string"
            },
            "userProject": {
              "description": "The project to be billed for this request. Required for Requester Pays buckets.",
              "location": "query",
              "type": "string"
            }
          },
          "path": "b/{sourceBucket}/o/{sourceObject}/copyTo/b/{destinationBucket}/o/{destinationObject}",
          "request": {
            "$ref": "Object"
          },
          "response": {
            "$ref": "Object"
          },
          "scopes": [
            "https://www.googleapis.com/auth/cloud-platform",
            "https://www.googleapis.com/auth/devstorage.full_control",
            "https://www.googleapis.com/auth/devstorage.read_write"
          ]
        },
        "delete": {
          "description": "Deletes an object and its metadata. Deletions are permanent if versioning is not enabled for the bucket, or if the generation parameter is used.",
          "httpMethod": "DELETE",
          "id": "storage.objects.delete",
          "parameterOrder": [
            "bucket",
            "object"
          ],
          "parameters": {
            "bucket": {
              "description": "Name of the bucket in which the object resides.",
              "location": "path",
              "required": true,
              "type": "string"
            },
            "generation": {
              "description": "If present, permanently deletes a specific revision of this object (as opposed to the latest version, the default).",
              "format": "int64",
              "location": "query",
              "type": "string"
            },
            "ifGenerationMatch": {
              "description": "Makes the operation conditional on whether the object's current generation matches the given value. Setting to 0 makes the operation succeed only if there are no live versions of the object.",
              "format": "int64",
              "location": "query",
              "type": "string"
            },
            "ifGenerationNotMatch": {
              "description": "Makes the operation conditional on whether the object's current generation does not match the given value. If no live object exists, the precondition fails. Setting to 0 makes the operation succeed only if there is a live version of the object.",
              "format": "int64",
              "location": "query",
              "type": "string"
            },
            "ifMetagenerationMatch": {
              "description": "Makes the operation conditional on whether the object's current metageneration matches the given value.",
              "format": "int64",
              "location": "query",
              "type": "string"
            },
            "ifMetagenerationNotMatch": {
              "description": "Makes the operation conditional on whether the object's current metageneration does not match the given value.",
              "format": "int64",
              "location": "query",
              "type": "string"
            },
            "object": {
              "description": "Name of the object. For information about how to URL encode object names to be path safe, see [Encoding URI Path Parts](https://cloud.google.com/storage/docs/request-endpoints#encoding).",
              "location": "path",
              "required": true,
              "type": "string"
            },
            "userProject": {
              "description": "The project to be billed for this request. Required for Requester Pays buckets.",
              "location": "query",
              "type": "string"
            }
          },
          "path": "b/{bucket}/o/{object}",
          "scopes": [
            "https://www.googleapis.com/auth/cloud-platform",
            "https://www.googleapis.com/auth/devstorage.full_control",
            "https://www.googleapis.com/auth/devstorage.read_write"
          ]
        },
        "get": {
          "description": "Retrieves an object or its metadata.",
          "httpMethod": "GET",
          "id": "storage.objects.get",
          "parameterOrder": [
            "bucket",
            "object"
          ],
          "parameters": {
            "bucket": {
              "description": "Name of the bucket in which the object resides.",
              "location": "path",
              "required": true,
              "type": "string"
            },
            "generation": {
              "description": "If present, selects a specific revision of this object (as opposed to the latest version, the default).",
              "format": "int64",
              "location": "query",
              "type": "string"
            },
            "ifGenerationMatch": {
              "description": "Makes the operation conditional on whether the object's current generation matches the given value. Setting to 0 makes the operation succeed only if there are no live versions of the object.",
              "format": "int64",
              "location": "query",
              "type": "string"
            },
            "ifGenerationNotMatch": {
              "description": "Makes the operation conditional on whether the object's current generation does not match the given value. If no live object exists, the precondition fails. Setting to 0 makes the operation succeed only if there is a live version of the object.",
              "format": "int64",
              "location": "query",
              "type": "string"
            },
            "ifMetagenerationMatch": {
              "description": "Makes the operation conditional on whether the object's current metageneration matches the given value.",
              "format": "int64",
              "location": "query",
              "type": "string"
            },
            "ifMetagenerationNotMatch": {
              "description": "Makes the operation conditional on whether the object's current metageneration does not match the given value.",
              "format": "int64",
              "location": "query",
              "type": "string"
            },
            "object": {
              "description": "Name of the object. For information about how to URL encode object names to be path safe, see [Encoding URI Path Parts](https://cloud.google.com/storage/docs/request-endpoints#encoding).",
              "location": "path",
              "required": true,
              "type": "string"
            },
            "projection": {
              "description": "Set of properties to return. Defaults to noAcl.",
              "enum": [
                "full",
                "noAcl"
              ],
              "enumDescriptions": [
                "Include all properties.",
                "Omit the owner, acl property."
              ],
              "location": "query",
              "type": "string"
            },
            "softDeleted": {
              "description": "If true, only soft-deleted object versions will be listed. The default is false. For more information, see Soft Delete.",
              "location": "query",
              "type": "boolean"
            },
            "userProject": {
              "description": "The project to be billed for this request. Required for Requester Pays buckets.",
              "location": "query",
              "type": "string"
            }
          },
          "path": "b/{bucket}/o/{object}",
          "response": {
            "$ref": "Object"
          },
          "scopes": [
            "https://www.googleapis.com/auth/cloud-platform",
            "https://www.googleapis.com/auth/cloud-platform.read-only",
            "https://www.googleapis.com/auth/devstorage.full_control",
            "https://www.googleapis.com/auth/devstorage.read_only",
            "https://www.googleapis.com/auth/devstorage.read_write"
          ],
          "supportsMediaDownload": true,
          "useMediaDownloadService": true
        },
        "getIamPolicy": {
          "description": "Returns an IAM policy for the specified object.",
          "httpMethod": "GET",
          "id": "storage.objects.getIamPolicy",
          "parameterOrder": [
            "bucket",
            "object"
          ],
          "parameters": {
            "bucket": {
              "description": "Name of the bucket in which the object resides.",
              "location": "path",
              "required": true,
              "type": "string"
            },
            "generation": {
              "description": "If present, selects a specific revision of this object (as opposed to the latest version, the default).",
              "format": "int64",
              "location": "query",
              "type": "string"
            },
            "object": {
              "description": "Name of the object. For information about how to URL encode object names to be path safe, see [Encoding URI Path Parts](https://cloud.google.com/storage/docs/request-endpoints#encoding).",
              "location": "path",
              "required": true,
              "type": "string"
            },
            "userProject": {
              "description": "The project to be billed for this request. Required for Requester Pays buckets.",
              "location": "query",
              "type": "string"
            }
          },
          "path": "b/{bucket}/o/{object}/iam",
          "response": {
            "$ref": "Policy"
          },
          "scopes": [
            "https://www.googleapis.com/auth/cloud-platform",
            "https://www.googleapis.com/auth/cloud-platform.read-only",
            "https://www.googleapis.com/auth/devstorage.full_control",
            "https://www.googleapis.com/auth/devstorage.read_only",
            "https://www.googleapis.com/auth/devstorage.read_write"
          ]
        },
        "insert": {
          "description": "Stores a new object and metadata.",
          "httpMethod": "POST",
          "id": "storage.objects.insert",
          "mediaUpload": {
            "accept": [
              "*/*"
            ],
            "protocols": {
              "resumable": {
                "multipart": true,
                "path": "/resumable/upload/storage/v1/b/{bucket}/o"
              },
              "simple": {
                "multipart": true,
                "path": "/upload/storage/v1/b/{bucket}/o"
              }
            }
          },
          "parameterOrder": [
            "bucket"
          ],
          "parameters": {
            "bucket": {
              "description": "Name of the bucket in which to store the new object. Overrides the provided object metadata's bucket value, if any.",
              "location": "path",
              "required": true,
              "type": "string"
            },
            "contentEncoding": {
              "description": "If set, sets the contentEncoding property of the final object to this value. Setting this parameter is equivalent to setting the contentEncoding metadata property. This can be useful when uploading an object with uploadType=media to indicate the encoding of the content being uploaded.",
              "location": "query",
              "type": "string"
            },
            "ifGenerationMatch": {
              "description": "Makes the operation conditional on whether the object's current generation matches the given value. Setting to 0 makes the operation succeed only if there are no live versions of the object.",
              "format": "int64",
              "location": "query",
              "type": "string"
            },
            "ifGenerationNotMatch": {
              "description": "Makes the operation conditional on whether the object's current generation does not match the given value. If no live object exists, the precondition fails. Setting to 0 makes the operation succeed only if there is a live version of the object.",
              "format": "int64",
              "location": "query",
              "type": "string"
            },
            "ifMetagenerationMatch": {
              "description": "Makes the operation conditional on whether the object's current metageneration matches the given value.",
              "format": "int64",
              "location": "query",
              "type": "string"
            },
            "ifMetagenerationNotMatch": {
              "description": "Makes the operation conditional on whether the object's current metageneration does not match the given value.",
              "format": "int64",
              "location": "query",
              "type": "string"
            },
            "kmsKeyName": {
              "description": "Resource name of the Cloud KMS key, of the form projects/my-project/locations/global/keyRings/my-kr/cryptoKeys/my-key, that will be used to encrypt the object. Overrides the object metadata's kms_key_name value, if any.",
              "location": "query",
              "type": "string"
            },
            "name": {
              "description": "Name of the object. Required when the object metadata is not otherwise provided. Overrides the object metadata's name value, if any. For information about how to URL encode object names to be path safe, see [Encoding URI Path Parts](https://cloud.google.com/storage/docs/request-endpoints#encoding).",
              "location": "query",
              "type": "string"
            },
            "predefinedAcl": {
              "description": "Apply a predefined set of access controls to this object.",
              "enum": [
                "authenticatedRead",
                "bucketOwnerFullControl",
                "bucketOwnerRead",
                "private",
                "projectPrivate",
                "publicRead"
              ],
              "enumDescriptions": [
                "Object owner gets OWNER access, and allAuthenticatedUsers get READER access.",
                "Object owner gets OWNER access, and project team owners get OWNER access.",
                "Object owner gets OWNER access, and project team owners get READER access.",
                "Object owner gets OWNER access.",
                "Object owner gets OWNER access, and project team members get access according to their roles.",
                "Object owner gets OWNER access, and allUsers get READER access."
              ],
              "location": "query",
              "type": "string"
            },
            "projection": {
              "description": "Set of properties to return. Defaults to noAcl, unless the object resource specifies the acl property, when it defaults to full.",
              "enum": [
                "full",
                "noAcl"
              ],
              "enumDescriptions": [
                "Include all properties.",
                "Omit the owner, acl property."
              ],
              "location": "query",
              "type": "string"
            },
            "userProject": {
              "description": "The project to be billed for this request. Required for Requester Pays buckets.",
              "location": "query",
              "type": "string"
            }
          },
          "path": "b/{bucket}/o",
          "request": {
            "$ref": "Object"
          },
          "response": {
            "$ref": "Object"
          },
          "scopes": [
            "https://www.googleapis.com/auth/cloud-platform",
            "https://www.googleapis.com/auth/devstorage.full_control",
            "https://www.googleapis.com/auth/devstorage.read_write"
          ],
          "supportsMediaUpload": true
        },
        "list": {
          "description": "Retrieves a list of objects matching the criteria.",
          "httpMethod": "GET",
          "id": "storage.objects.list",
          "parameterOrder": [
            "bucket"
          ],
          "parameters": {
            "bucket": {
              "description": "Name of the bucket in which to look for objects.",
              "location": "path",
              "required": true,
              "type": "string"
            },
            "delimiter": {
              "description": "Returns results in a directory-like mode. items will contain only objects whose names, aside from the prefix, do not contain delimiter. Objects whose names, aside from the prefix, contain delimiter will have their name, truncated after the delimiter, returned in prefixes. Duplicate prefixes are omitted.",
              "location": "query",
              "type": "string"
            },
            "endOffset": {
              "description": "Filter results to objects whose names are lexicographically before endOffset. If startOffset is also set, the objects listed will have names between startOffset (inclusive) and endOffset (exclusive).",
              "location": "query",
              "type": "string"
            },
            "includeFoldersAsPrefixes": {
              "description": "Only applicable if delimiter is set to '/'. If true, will also include folders and managed folders (besides objects) in the returned prefixes.",
              "location": "query",
              "type": "boolean"
            },
            "includeTrailingDelimiter": {
              "description": "If true, objects that end in exactly one instance of delimiter will have their metadata included in items in addition to prefixes.",
              "location": "query",
              "type": "boolean"
            },
            "matchGlob": {
              "description": "Filter results to objects and prefixes that match this glob pattern.",
              "location": "query",
              "type": "string"
            },
            "maxResults": {
              "default": "1000",
              "description": "Maximum number of items plus prefixes to return in a single page of responses. As duplicate prefixes are omitted, fewer total results may be returned than requested. The service will use this parameter or 1,000 items, whichever is smaller.",
              "format": "uint32",
              "location": "query",
              "minimum": "0",
              "type": "integer"
            },
            "pageToken": {
              "description": "A previously-returned page token representing part of the larger set of results to view.",
              "location": "query",
              "type": "string"
            },
            "prefix": {
              "description": "Filter results to objects whose names begin with this prefix.",
              "location": "query",
              "type": "string"
            },
            "projection": {
              "description": "Set of properties to return. Defaults to noAcl.",
              "enum": [
                "full",
                "noAcl"
              ],
              "enumDescriptions": [
                "Include all properties.",
                "Omit the owner, acl property."
              ],
              "location": "query",
              "type": "string"
            },
            "softDeleted": {
              "description": "If true, only soft-deleted object versions will be listed. The default is false. For more information, see Soft Delete.",
              "location": "query",
              "type": "boolean"
            },
            "startOffset": {
              "description": "Filter results to objects whose names are lexicographically equal to or after startOffset. If endOffset is also set, the objects listed will have names between startOffset (inclusive) and endOffset (exclusive).",
              "location": "query",
              "type": "string"
            },
            "userProject": {
              "description": "The project to be billed for this request. Required for Requester Pays buckets.",
              "location": "query",
              "type": "string"
            },
            "versions": {
              "description": "If true, lists all versions of an object as distinct results. The default is false. For more information, see Object Versioning.",
              "location": "query",
              "type": "boolean"
            }
          },
          "path": "b/{bucket}/o",
          "response": {
            "$ref": "Objects"
          },
          "scopes": [
            "https://www.googleapis.com/auth/cloud-platform",
            "https://www.googleapis.com/auth/cloud-platform.read-only",
            "https://www.googleapis.com/auth/devstorage.full_control",
            "https://www.googleapis.com/auth/devstorage.read_only",
            "https://www.googleapis.com/auth/devstorage.read_write"
          ],
          "supportsSubscription": true
        },
        "patch": {
          "description": "Patches an object's metadata.",
          "httpMethod": "PATCH",
          "id": "storage.objects.patch",
          "parameterOrder": [
            "bucket",
            "object"
          ],
          "parameters": {
            "bucket": {
              "description": "Name of the bucket in which the object resides.",
              "location": "path",
              "required": true,
              "type": "string"
            },
            "generation": {
              "description": "If present, selects a specific revision of this object (as opposed to the latest version, the default).",
              "format": "int64",
              "location": "query",
              "type": "string"
            },
            "ifGenerationMatch": {
              "description": "Makes the operation conditional on whether the object's current generation matches the given value. Setting to 0 makes the operation succeed only if there are no live versions of the object.",
              "format": "int64",
              "location": "query",
              "type": "string"
            },
            "ifGenerationNotMatch": {
              "description": "Makes the operation conditional on whether the object's current generation does not match the given value. If no live object exists, the precondition fails. Setting to 0 makes the operation succeed only if there is a live version of the object.",
              "format": "int64",
              "location": "query",
              "type": "string"
            },
            "ifMetagenerationMatch": {
              "description": "Makes the operation conditional on whether the object's current metageneration matches the given value.",
              "format": "int64",
              "location": "query",
              "type": "string"
            },
            "ifMetagenerationNotMatch": {
              "description": "Makes the operation conditional on whether the object's current metageneration does not match the given value.",
              "format": "int64",
              "location": "query",
              "type": "string"
            },
            "object": {
              "description": "Name of the object. For information about how to URL encode object names to be path safe, see [Encoding URI Path Parts](https://cloud.google.com/storage/docs/request-endpoints#encoding).",
              "location": "path",
              "required": true,
              "type": "string"
            },
            "overrideUnlockedRetention": {
              "description": "Must be true to remove the retention configuration, reduce its unlocked retention period, or change its mode from unlocked to locked.",
              "location": "query",
              "type": "boolean"
            },
            "predefinedAcl": {
              "description": "Apply a predefined set of access controls to this object.",
              "enum": [
                "authenticatedRead",
                "bucketOwnerFullControl",
                "bucketOwnerRead",
                "private",
                "projectPrivate",
                "publicRead"
              ],
              "enumDescriptions": [
                "Object owner gets OWNER access, and allAuthenticatedUsers get READER access.",
                "Object owner gets OWNER access, and project team owners get OWNER access.",
                "Object owner gets OWNER access, and project team owners get READER access.",
                "Object owner gets OWNER access.",
                "Object owner gets OWNER access, and project team members get access according to their roles.",
                "Object owner gets OWNER access, and allUsers get READER access."
              ],
              "location": "query",
              "type": "string"
            },
            "projection": {
              "description": "Set of properties to return. Defaults to full.",
              "enum": [
                "full",
                "noAcl"
              ],
              "enumDescriptions": [
                "Include all properties.",
                "Omit the owner, acl property."
              ],
              "location": "query",
              "type": "string"
            },
            "userProject": {
              "description": "The project to be billed for this request, for Requester Pays buckets.",
              "location": "query",
              "type": "string"
            }
          },
          "path": "b/{bucket}/o/{object}",
          "request": {
            "$ref": "Object"
          },
          "response": {
            "$ref": "Object"
          },
          "scopes": [
            "https://www.googleapis.com/auth/cloud-platform",
            "https://www.googleapis.com/auth/devstorage.full_control"
          ]
        },
        "restore": {
          "description": "Restores a soft-deleted object.",
          "httpMethod": "POST",
          "id": "storage.objects.restore",
          "parameterOrder": [
            "bucket",
            "object"
          ],
          "parameters": {
            "bucket": {
              "description": "Name of the bucket in which the object resides.",
              "location": "path",
              "required": true,
              "type": "string"
            },
            "copySourceAcl": {
              "description": "If true, copies the source object's ACL; otherwise, uses the bucket's default object ACL. The default is false.",
              "location": "query",
              "type": "boolean"
            },
            "generation": {
              "description": "Selects a specific revision of this object.",
              "format": "int64",
              "location": "query",
              "required": true,
              "type": "string"
            },
            "ifGenerationMatch": {
              "description": "Makes the operation conditional on whether the object's one live generation matches the given value. Setting to 0 makes the operation succeed only if there are no live versions of the object.",
              "format": "int64",
              "location": "query",
              "type": "string"
            },
            "ifGenerationNotMatch": {
              "description": "Makes the operation conditional on whether none of the object's live generations match the given value. If no live object exists, the precondition fails. Setting to 0 makes the operation succeed only if there is a live version of the object.",
              "format": "int64",
              "location": "query",
              "type": "string"
            },
            "ifMetagenerationMatch": {
              "description": "Makes the operation conditional on whether the object's one live metageneration matches the given value.",
              "format": "int64",
              "location": "query",
              "type": "string"
            },
            "ifMetagenerationNotMatch": {
              "description": "Makes the operation conditional on whether none of the object's live metagenerations match the given value.",
              "format": "int64",
              "location": "query",
              "type": "string"
            },
            "object": {
              "description": "Name of the object. For information about how to URL encode object names to be path safe, see Encoding URI Path Parts.",
              "location": "path",
              "required": true,
              "type": "string"
            },
            "projection": {
              "description": "Set of properties to return. Defaults to full.",
              "enum": [
                "full",
                "noAcl"
              ],
              "enumDescriptions": [
                "Include all properties.",
                "Omit the owner, acl property."
              ],
              "location": "query",
              "type": "string"
            },
            "userProject": {
              "description": "The project to be billed for this request. Required for Requester Pays buckets.",
              "location": "query",
              "type": "string"
            }
          },
          "path": "b/{bucket}/o/{object}/restore",
          "request": {
            "$ref": "Object"
          },
          "response": {
            "$ref": "Object"
          },
          "scopes": [
            "https://www.googleapis.com/auth/cloud-platform",
            "https://www.googleapis.com/auth/devstorage.full_control"
          ]
        },
        "rewrite": {
          "description": "Rewrites a source object to a destination object. Optionally overrides metadata.",
          "httpMethod": "POST",
          "id": "storage.objects.rewrite",
          "parameterOrder": [
            "sourceBucket",
            "sourceObject",
            "destinationBucket",
            "destinationObject"
          ],
          "parameters": {
            "destinationBucket": {
              "description": "Name of the bucket in which to store the new object. Overrides the provided object metadata's bucket value, if any.",
              "location": "path",
              "required": true,
              "type": "string"
            },
            "destinationKmsKeyName": {
              "description": "Resource name of the Cloud KMS key, of the form projects/my-project/locations/global/keyRings/my-kr/cryptoKeys/my-key, that will be used to encrypt the object. Overrides the object metadata's kms_key_name value, if any.",
              "location": "query",
              "type": "string"
            },
            "destinationObject": {
              "description": "Name of the new object. Required when the object metadata is not otherwise provided. Overrides the object metadata's name value, if any. For information about how to URL encode object names to be path safe, see [Encoding URI Path Parts](https://cloud.google.com/storage/docs/request-endpoints#encoding).",
              "location": "path",
              "required": true,
              "type": "string"
            },
            "destinationPredefinedAcl": {
              "description": "Apply a predefined set of access controls to the destination object.",
              "enum": [
                "authenticatedRead",
                "bucketOwnerFullControl",
                "bucketOwnerRead",
                "private",
                "projectPrivate",
                "publicRead"
              ],
              "enumDescriptions": [
                "Object owner gets OWNER access, and allAuthenticatedUsers get READER access.",
                "Object owner gets OWNER access, and project team owners get OWNER access.",
                "Object owner gets OWNER access, and project team owners get READER access.",
                "Object owner gets OWNER access.",
                "Object owner gets OWNER access, and project team members get access according to their roles.",
                "Object owner gets OWNER access, and allUsers get READER access."
              ],
              "location": "query",
              "type": "string"
            },
            "ifGenerationMatch": {
              "description": "Makes the operation conditional on whether the object's current generation matches the given value. Setting to 0 makes the operation succeed only if there are no live versions of the object.",
              "format": "int64",
              "location": "query",
              "type": "string"
            },
            "ifGenerationNotMatch": {
              "description": "Makes the operation conditional on whether the object's current generation does not match the given value. If no live object exists, the precondition fails. Setting to 0 makes the operation succeed only if there is a live version of the object.",
              "format": "int64",
              "location": "query",
              "type": "string"
            },
            "ifMetagenerationMatch": {
              "description": "Makes the operation conditional on whether the destination object's current metageneration matches the given value.",
              "format": "int64",
              "location": "query",
              "type": "string"
            },
            "ifMetagenerationNotMatch": {
              "description": "Makes the operation conditional on whether the destination object's current metageneration does not match the given value.",
              "format": "int64",
              "location": "query",
              "type": "string"
            },
            "ifSourceGenerationMatch": {
              "description": "Makes the operation conditional on whether the source object's current generation matches the given value.",
              "format": "int64",
              "location": "query",
              "type": "string"
            },
            "ifSourceGenerationNotMatch": {
              "description": "Makes the operation conditional on whether the source object's current generation does not match the given value.",
              "format": "int64",
              "location": "query",
              "type": "string"
            },
            "ifSourceMetagenerationMatch": {
              "description": "Makes the operation conditional on whether the source object's current metageneration matches the given value.",
              "format": "int64",
              "location": "query",
              "type": "string"
            },
            "ifSourceMetagenerationNotMatch": {
              "description": "Makes the operation conditional on whether the source object's current metageneration does not match the given value.",
              "format": "int64",
              "location": "query",
              "type": "string"
            },
            "maxBytesRewrittenPerCall": {
              "description": "The maximum number of bytes that will be rewritten per rewrite request. Most callers shouldn't need to specify this parameter - it is primarily in place to support testing. If specified the value must be an integral multiple of 1 MiB (1048576). Also, this only applies to requests where the source and destination span locations and/or storage classes. Finally, this value must not change across rewrite calls else you'll get an error that the rewriteToken is invalid.",
              "format": "int64",
              "location": "query",
              "type": "string"
            },
            "projection": {
              "description": "Set of properties to return. Defaults to noAcl, unless the object resource specifies the acl property, when it defaults to full.",
              "enum": [
                "full",
                "noAcl"
              ],
              "enumDescriptions": [
                "Include all properties.",
                "Omit the owner, acl property."
              ],
              "location": "query",
              "type": "string"
            },
            "rewriteToken": {
              "description": "Include this field (from the previous rewrite response) on each rewrite request after the first one, until the rewrite response 'done' flag is true. Calls that provide a rewriteToken can omit all other request fields, but if included those fields must match the values provided in the first rewrite request.",
              "location": "query",
              "type": "string"
            },
            "sourceBucket": {
              "description": "Name of the bucket in which to find the source object.",
              "location": "path",
              "required": true,
              "type": "string"
            },
            "sourceGeneration": {
              "description": "If present, selects a specific revision of the source object (as opposed to the latest version, the default).",
              "format": "int64",
              "location": "query",
              "type": "string"
            },
            "sourceObject": {
              "description": "Name of the source object. For information about how to URL encode object names to be path safe, see [Encoding URI Path Parts](https://cloud.google.com/storage/docs/request-endpoints#encoding).",
              "location": "path",
              "required": true,
              "type": "string"
            },
            "userProject": {
              "description": "The project to be billed for this request. Required for Requester Pays buckets.",
              "location": "query",
              "type": "string"
            }
          },
          "path": "b/{sourceBucket}/o/{sourceObject}/rewriteTo/b/{destinationBucket}/o/{destinationObject}",
          "request": {
            "$ref": "Object"
          },
          "response": {
            "$ref": "RewriteResponse"
          },
          "scopes": [
            "https://www.googleapis.com/auth/cloud-platform",
            "https://www.googleapis.com/auth/devstorage.full_control",
            "https://www.googleapis.com/auth/devstorage.read_write"
          ]
        },
        "setIamPolicy": {
          "description": "Updates an IAM policy for the specified object.",
          "httpMethod": "PUT",
          "id": "storage.objects.setIamPolicy",
          "parameterOrder": [
            "bucket",
            "object"
          ],
          "parameters": {
            "bucket": {
              "description": "Name of the bucket in which the object resides.",
              "location": "path",
              "required": true,
              "type": "string"
            },
            "generation": {
              "description": "If present, selects a specific revision of this object (as opposed to the latest version, the default).",
              "format": "int64",
              "location": "query",
              "type": "string"
            },
            "object": {
              "description": "Name of the object. For information about how to URL encode object names to be path safe, see [Encoding URI Path Parts](https://cloud.google.com/storage/docs/request-endpoints#encoding).",
              "location": "path",
              "required": true,
              "type": "string"
            },
            "userProject": {
              "description": "The project to be billed for this request. Required for Requester Pays buckets.",
              "location": "query",
              "type": "string"
            }
          },
          "path": "b/{bucket}/o/{object}/iam",
          "request": {
            "$ref": "Policy"
          },
          "response": {
            "$ref": "Policy"
          },
          "scopes": [
            "https://www.googleapis.com/auth/cloud-platform",
            "https://www.googleapis.com/auth/devstorage.full_control",
            "https://www.googleapis.com/auth/devstorage.read_write"
          ]
        },
        "testIamPermissions": {
          "description": "Tests a set of permissions on the given object to see which, if any, are held by the caller.",
          "httpMethod": "GET",
          "id": "storage.objects.testIamPermissions",
          "parameterOrder": [
            "bucket",
            "object",
            "permissions"
          ],
          "parameters": {
            "bucket": {
              "description": "Name of the bucket in which the object resides.",
              "location": "path",
              "required": true,
              "type": "string"
            },
            "generation": {
              "description": "If present, selects a specific revision of this object (as opposed to the latest version, the default).",
              "format": "int64",
              "location": "query",
              "type": "string"
            },
            "object": {
              "description": "Name of the object. For information about how to URL encode object names to be path safe, see [Encoding URI Path Parts](https://cloud.google.com/storage/docs/request-endpoints#encoding).",
              "location": "path",
              "required": true,
              "type": "string"
            },
            "permissions": {
              "description": "Permissions to test.",
              "location": "query",
              "repeated": true,
              "required": true,
              "type": "string"
            },
            "userProject": {
              "description": "The project to be billed for this request. Required for Requester Pays buckets.",
              "location": "query",
              "type": "string"
            }
          },
          "path": "b/{bucket}/o/{object}/iam/testPermissions",
          "response": {
            "$ref": "TestIamPermissionsResponse"
          },
          "scopes": [
            "https://www.googleapis.com/auth/cloud-platform",
            "https://www.googleapis.com/auth/cloud-platform.read-only",
            "https://www.googleapis.com/auth/devstorage.full_control",
            "https://www.googleapis.com/auth/devstorage.read_only",
            "https://www.googleapis.com/auth/devstorage.read_write"
          ]
        },
        "update": {
          "description": "Updates an object's metadata.",
          "httpMethod": "PUT",
          "id": "storage.objects.update",
          "parameterOrder": [
            "bucket",
            "object"
          ],
          "parameters": {
            "bucket": {
              "description": "Name of the bucket in which the object resides.",
              "location": "path",
              "required": true,
              "type": "string"
            },
            "generation": {
              "description": "If present, selects a specific revision of this object (as opposed to the latest version, the default).",
              "format": "int64",
              "location": "query",
              "type": "string"
            },
            "ifGenerationMatch": {
              "description": "Makes the operation conditional on whether the object's current generation matches the given value. Setting to 0 makes the operation succeed only if there are no live versions of the object.",
              "format": "int64",
              "location": "query",
              "type": "string"
            },
            "ifGenerationNotMatch": {
              "description": "Makes the operation conditional on whether the object's current generation does not match the given value. If no live object exists, the precondition fails. Setting to 0 makes the operation succeed only if there is a live version of the object.",
              "format": "int64",
              "location": "query",
              "type": "string"
            },
            "ifMetagenerationMatch": {
              "description": "Makes the operation conditional on whether the object's current metageneration matches the given value.",
              "format": "int64",
              "location": "query",
              "type": "string"
            },
            "ifMetagenerationNotMatch": {
              "description": "Makes the operation conditional on whether the object's current metageneration does not match the given value.",
              "format": "int64",
              "location": "query",
              "type": "string"
            },
            "object": {
              "description": "Name of the object. For information about how to URL encode object names to be path safe, see [Encoding URI Path Parts](https://cloud.google.com/storage/docs/request-endpoints#encoding).",
              "location": "path",
              "required": true,
              "type": "string"
            },
            "overrideUnlockedRetention": {
              "description": "Must be true to remove the retention configuration, reduce its unlocked retention period, or change its mode from unlocked to locked.",
              "location": "query",
              "type": "boolean"
            },
            "predefinedAcl": {
              "description": "Apply a predefined set of access controls to this object.",
              "enum": [
                "authenticatedRead",
                "bucketOwnerFullControl",
                "bucketOwnerRead",
                "private",
                "projectPrivate",
                "publicRead"
              ],
              "enumDescriptions": [
                "Object owner gets OWNER access, and allAuthenticatedUsers get READER access.",
                "Object owner gets OWNER access, and project team owners get OWNER access.",
                "Object owner gets OWNER access, and project team owners get READER access.",
                "Object owner gets OWNER access.",
                "Object owner gets OWNER access, and project team members get access according to their roles.",
                "Object owner gets OWNER access, and allUsers get READER access."
              ],
              "location": "query",
              "type": "string"
            },
            "projection": {
              "description": "Set of properties to return. Defaults to full.",
              "enum": [
                "full",
                "noAcl"
              ],
              "enumDescriptions": [
                "Include all properties.",
                "Omit the owner, acl property."
              ],
              "location": "query",
              "type": "string"
            },
            "userProject": {
              "description": "The project to be billed for this request. Required for Requester Pays buckets.",
              "location": "query",
              "type": "string"
            }
          },
          "path": "b/{bucket}/o/{object}",
          "request": {
            "$ref": "Object"
          },
          "response": {
            "$ref": "Object"
          },
          "scopes": [
            "https://www.googleapis.com/auth/cloud-platform",
            "https://www.googleapis.com/auth/devstorage.full_control"
          ]
        },
        "watchAll": {
          "description": "Watch for changes on all objects in a bucket.",
          "httpMethod": "POST",
          "id": "storage.objects.watchAll",
          "parameterOrder": [
            "bucket"
          ],
          "parameters": {
            "bucket": {
              "description": "Name of the bucket in which to look for objects.",
              "location": "path",
              "required": true,
              "type": "string"
            },
            "delimiter": {
              "description": "Returns results in a directory-like mode. items will contain only objects whose names, aside from the prefix, do not contain delimiter. Objects whose names, aside from the prefix, contain delimiter will have their name, truncated after the delimiter, returned in prefixes. Duplicate prefixes are omitted.",
              "location": "query",
              "type": "string"
            },
            "endOffset": {
              "description": "Filter results to objects whose names are lexicographically before endOffset. If startOffset is also set, the objects listed will have names between startOffset (inclusive) and endOffset (exclusive).",
              "location": "query",
              "type": "string"
            },
            "includeTrailingDelimiter": {
              "description": "If true, objects that end in exactly one instance of delimiter will have their metadata included in items in addition to prefixes.",
              "location": "query",
              "type": "boolean"
            },
            "maxResults": {
              "default": "1000",
              "description": "Maximum number of items plus prefixes to return in a single page of responses. As duplicate prefixes are omitted, fewer total results may be returned than requested. The service will use this parameter or 1,000 items, whichever is smaller.",
              "format": "uint32",
              "location": "query",
              "minimum": "0",
              "type": "integer"
            },
            "pageToken": {
              "description": "A previously-returned page token representing part of the larger set of results to view.",
              "location": "query",
              "type": "string"
            },
            "prefix": {
              "description": "Filter results to objects whose names begin with this prefix.",
              "location": "query",
              "type": "string"
            },
            "projection": {
              "description": "Set of properties to return. Defaults to noAcl.",
              "enum": [
                "full",
                "noAcl"
              ],
              "enumDescriptions": [
                "Include all properties.",
                "Omit the owner, acl property."
              ],
              "location": "query",
              "type": "string"
            },
            "startOffset": {
              "description": "Filter results to objects whose names are lexicographically equal to or after startOffset. If endOffset is also set, the objects listed will have names between startOffset (inclusive) and endOffset (exclusive).",
              "location": "query",
              "type": "string"
            },
            "userProject": {
              "description": "The project to be billed for this request. Required for Requester Pays buckets.",
              "location": "query",
              "type": "string"
            },
            "versions": {
              "description": "If true, lists all versions of an object as distinct results. The default is false. For more information, see Object Versioning.",
              "location": "query",
              "type": "boolean"
            }
          },
          "path": "b/{bucket}/o/watch",
          "request": {
            "$ref": "Channel",
            "parameterName": "resource"
          },
          "response": {
            "$ref": "Channel"
          },
          "scopes": [
            "https://www.googleapis.com/auth/cloud-platform",
            "https://www.googleapis.com/auth/cloud-platform.read-only",
            "https://www.googleapis.com/auth/devstorage.full_control",
            "https://www.googleapis.com/auth/devstorage.read_only",
            "https://www.googleapis.com/auth/devstorage.read_write"
          ],
          "supportsSubscription": true
        }
      }
    },
    "operations": {
      "methods": {
        "cancel": {
          "description": "Starts asynchronous cancellation on a long-running operation. The server makes a best effort to cancel the operation, but success is not guaranteed.",
          "httpMethod": "POST",
          "id": "storage.buckets.operations.cancel",
          "parameterOrder": [
            "bucket",
            "operationId"
          ],
          "parameters": {
            "bucket": {
              "description": "The parent bucket of the operation resource.",
              "location": "path",
              "required": true,
              "type": "string"
            },
            "operationId": {
              "description": "The ID of the operation resource.",
              "location": "path",
              "required": true,
              "type": "string"
            }
          },
          "path": "b/{bucket}/operations/{operationId}/cancel",
          "scopes": [
            "https://www.googleapis.com/auth/cloud-platform",
            "https://www.googleapis.com/auth/devstorage.full_control",
            "https://www.googleapis.com/auth/devstorage.read_write"
          ]
        },
        "get": {
          "description": "Gets the latest state of a long-running operation.",
          "httpMethod": "GET",
          "id": "storage.buckets.operations.get",
          "parameterOrder": [
            "bucket",
            "operationId"
          ],
          "parameters": {
            "bucket": {
              "description": "The parent bucket of the operation resource.",
              "location": "path",
              "required": true,
              "type": "string"
            },
            "operationId": {
              "description": "The ID of the operation resource.",
              "location": "path",
              "required": true,
              "type": "string"
            }
          },
          "path": "b/{bucket}/operations/{operationId}",
          "response": {
            "$ref": "GoogleLongrunningOperation"
          },
          "scopes": [
            "https://www.googleapis.com/auth/cloud-platform",
            "https://www.googleapis.com/auth/cloud-platform.read-only",
            "https://www.googleapis.com/auth/devstorage.full_control",
            "https://www.googleapis.com/auth/devstorage.read_only",
            "https://www.googleapis.com/auth/devstorage.read_write"
          ]
        },
        "list": {
          "description": "Lists operations that match the specified filter in the request.",
          "httpMethod": "GET",
          "id": "storage.buckets.operations.list",
          "parameterOrder": [
            "bucket"
          ],
          "parameters": {
            "bucket": {
              "description": "Name of the bucket in which to look for operations.",
              "location": "path",
              "required": true,
              "type": "string"
            },
            "filter": {
              "description": "A filter to narrow down results to a preferred subset. The filtering language is documented in more detail in [AIP-160](https://google.aip.dev/160).",
              "location": "query",
              "type": "string"
            },
            "pageSize": {
              "description": "Maximum number of items to return in a single page of responses. Fewer total results may be returned than requested. The service uses this parameter or 100 items, whichever is smaller.",
              "format": "int32",
              "location": "query",
              "minimum": "0",
              "type": "integer"
            },
            "pageToken": {
              "description": "A previously-returned page token representing part of the larger set of results to view.",
              "location": "query",
              "type": "string"
            }
          },
          "path": "b/{bucket}/operations",
          "response": {
            "$ref": "GoogleLongrunningListOperationsResponse"
          },
          "scopes": [
            "https://www.googleapis.com/auth/cloud-platform",
            "https://www.googleapis.com/auth/cloud-platform.read-only",
            "https://www.googleapis.com/auth/devstorage.full_control",
            "https://www.googleapis.com/auth/devstorage.read_only",
            "https://www.googleapis.com/auth/devstorage.read_write"
          ]
        }
      }
    },
    "projects": {
      "resources": {
        "hmacKeys": {
          "methods": {
            "create": {
              "description": "Creates a new HMAC key for the specified service account.",
              "httpMethod": "POST",
              "id": "storage.projects.hmacKeys.create",
              "parameterOrder": [
                "projectId",
                "serviceAccountEmail"
              ],
              "parameters": {
                "projectId": {
                  "description": "Project ID owning the service account.",
                  "location": "path",
                  "required": true,
                  "type": "string"
                },
                "serviceAccountEmail": {
                  "description": "Email address of the service account.",
                  "location": "query",
                  "required": true,
                  "type": "string"
                },
                "userProject": {
                  "description": "The project to be billed for this request.",
                  "location": "query",
                  "type": "string"
                }
              },
              "path": "projects/{projectId}/hmacKeys",
              "response": {
                "$ref": "HmacKey"
              },
              "scopes": [
                "https://www.googleapis.com/auth/cloud-platform",
                "https://www.googleapis.com/auth/devstorage.full_control"
              ]
            },
            "delete": {
              "description": "Deletes an HMAC key.",
              "httpMethod": "DELETE",
              "id": "storage.projects.hmacKeys.delete",
              "parameterOrder": [
                "projectId",
                "accessId"
              ],
              "parameters": {
                "accessId": {
                  "description": "Name of the HMAC key to be deleted.",
                  "location": "path",
                  "required": true,
                  "type": "string"
                },
                "projectId": {
                  "description": "Project ID owning the requested key",
                  "location": "path",
                  "required": true,
                  "type": "string"
                },
                "userProject": {
                  "description": "The project to be billed for this request.",
                  "location": "query",
                  "type": "string"
                }
              },
              "path": "projects/{projectId}/hmacKeys/{accessId}",
              "scopes": [
                "https://www.googleapis.com/auth/cloud-platform",
                "https://www.googleapis.com/auth/devstorage.full_control",
                "https://www.googleapis.com/auth/devstorage.read_write"
              ]
            },
            "get": {
              "description": "Retrieves an HMAC key's metadata",
              "httpMethod": "GET",
              "id": "storage.projects.hmacKeys.get",
              "parameterOrder": [
                "projectId",
                "accessId"
              ],
              "parameters": {
                "accessId": {
                  "description": "Name of the HMAC key.",
                  "location": "path",
                  "required": true,
                  "type": "string"
                },
                "projectId": {
                  "description": "Project ID owning the service account of the requested key.",
                  "location": "path",
                  "required": true,
                  "type": "string"
                },
                "userProject": {
                  "description": "The project to be billed for this request.",
                  "location": "query",
                  "type": "string"
                }
              },
              "path": "projects/{projectId}/hmacKeys/{accessId}",
              "response": {
                "$ref": "HmacKeyMetadata"
              },
              "scopes": [
                "https://www.googleapis.com/auth/cloud-platform",
                "https://www.googleapis.com/auth/cloud-platform.read-only",
                "https://www.googleapis.com/auth/devstorage.full_control",
                "https://www.googleapis.com/auth/devstorage.read_only"
              ]
            },
            "list": {
              "description": "Retrieves a list of HMAC keys matching the criteria.",
              "httpMethod": "GET",
              "id": "storage.projects.hmacKeys.list",
              "parameterOrder": [
                "projectId"
              ],
              "parameters": {
                "maxResults": {
                  "default": "250",
                  "description": "Maximum number of items to return in a single page of responses. The service uses this parameter or 250 items, whichever is smaller. The max number of items per page will also be limited by the number of distinct service accounts in the response. If the number of service accounts in a single response is too high, the page will truncated and a next page token will be returned.",
                  "format": "uint32",
                  "location": "query",
                  "minimum": "0",
                  "type": "integer"
                },
                "pageToken": {
                  "description": "A previously-returned page token representing part of the larger set of results to view.",
                  "location": "query",
                  "type": "string"
                },
                "projectId": {
                  "description": "Name of the project in which to look for HMAC keys.",
                  "location": "path",
                  "required": true,
                  "type": "string"
                },
                "serviceAccountEmail": {
                  "description": "If present, only keys for the given service account are returned.",
                  "location": "query",
                  "type": "string"
                },
                "showDeletedKeys": {
                  "description": "Whether or not to show keys in the DELETED state.",
                  "location": "query",
                  "type": "boolean"
                },
                "userProject": {
                  "description": "The project to be billed for this request.",
                  "location": "query",
                  "type": "string"
                }
              },
              "path": "projects/{projectId}/hmacKeys",
              "response": {
                "$ref": "HmacKeysMetadata"
              },
              "scopes": [
                "https://www.googleapis.com/auth/cloud-platform",
                "https://www.googleapis.com/auth/cloud-platform.read-only",
                "https://www.googleapis.com/auth/devstorage.full_control",
                "https://www.googleapis.com/auth/devstorage.read_only"
              ]
            },
            "update": {
              "description": "Updates the state of an HMAC key. See the HMAC Key resource descriptor for valid states.",
              "httpMethod": "PUT",
              "id": "storage.projects.hmacKeys.update",
              "parameterOrder": [
                "projectId",
                "accessId"
              ],
              "parameters": {
                "accessId": {
                  "description": "Name of the HMAC key being updated.",
                  "location": "path",
                  "required": true,
                  "type": "string"
                },
                "projectId": {
                  "description": "Project ID owning the service account of the updated key.",
                  "location": "path",
                  "required": true,
                  "type": "string"
                },
                "userProject": {
                  "description": "The project to be billed for this request.",
                  "location": "query",
                  "type": "string"
                }
              },
              "path": "projects/{projectId}/hmacKeys/{accessId}",
              "request": {
                "$ref": "HmacKeyMetadata"
              },
              "response": {
                "$ref": "HmacKeyMetadata"
              },
              "scopes": [
                "https://www.googleapis.com/auth/cloud-platform",
                "https://www.googleapis.com/auth/devstorage.full_control"
              ]
            }
          }
        },
        "serviceAccount": {
          "methods": {
            "get": {
              "description": "Get the email address of this project's Google Cloud Storage service account.",
              "httpMethod": "GET",
              "id": "storage.projects.serviceAccount.get",
              "parameterOrder": [
                "projectId"
              ],
              "parameters": {
                "projectId": {
                  "description": "Project ID",
                  "location": "path",
                  "required": true,
                  "type": "string"
                },
                "userProject": {
                  "description": "The project to be billed for this request.",
                  "location": "query",
                  "type": "string"
                }
              },
              "path": "projects/{projectId}/serviceAccount",
              "response": {
                "$ref": "ServiceAccount"
              },
              "scopes": [
                "https://www.googleapis.com/auth/cloud-platform",
                "https://www.googleapis.com/auth/cloud-platform.read-only",
                "https://www.googleapis.com/auth/devstorage.full_control",
                "https://www.googleapis.com/auth/devstorage.read_only",
                "https://www.googleapis.com/auth/devstorage.read_write"
              ]
            }
          }
        }
      }
    }
  },
<<<<<<< HEAD
  "revision": "20231117",
=======
  "revision": "20231202",
>>>>>>> 304fe056
  "rootUrl": "https://storage.googleapis.com/",
  "schemas": {
    "AnywhereCache": {
      "description": "An Anywhere Cache instance.",
      "id": "AnywhereCache",
      "properties": {
        "admissionPolicy": {
          "description": "The cache-level entry admission policy.",
          "type": "string"
        },
        "anywhereCacheId": {
          "description": "The ID of the Anywhere cache instance.",
          "type": "string"
        },
        "bucket": {
          "description": "The name of the bucket containing this cache instance.",
          "type": "string"
        },
        "createTime": {
          "description": "The creation time of the cache instance in RFC 3339 format.",
          "format": "date-time",
          "type": "string"
        },
        "id": {
          "description": "The ID of the resource, including the project number, bucket name and anywhere cache ID.",
          "type": "string"
        },
        "kind": {
          "default": "storage#anywhereCache",
          "description": "The kind of item this is. For Anywhere Cache, this is always storage#anywhereCache.",
          "type": "string"
        },
        "pendingUpdate": {
          "description": "True if the cache instance has an active Update long-running operation.",
          "type": "boolean"
        },
        "selfLink": {
          "description": "The link to this cache instance.",
          "type": "string"
        },
        "state": {
          "description": "The current state of the cache instance.",
          "type": "string"
        },
        "ttl": {
          "description": "The TTL of all cache entries in whole seconds. e.g., \"7200s\". ",
          "format": "google-duration",
          "type": "string"
        },
        "updateTime": {
          "description": "The modification time of the cache instance metadata in RFC 3339 format.",
          "format": "date-time",
          "type": "string"
        }
      },
      "type": "object"
    },
    "AnywhereCaches": {
      "description": "A list of Anywhere Caches.",
      "id": "AnywhereCaches",
      "properties": {
        "items": {
          "description": "The list of items.",
          "items": {
            "$ref": "AnywhereCache"
          },
          "type": "array"
        },
        "kind": {
          "default": "storage#anywhereCaches",
          "description": "The kind of item this is. For lists of Anywhere Caches, this is always storage#anywhereCaches.",
          "type": "string"
        },
        "nextPageToken": {
          "description": "The continuation token, used to page through large result sets. Provide this value in a subsequent request to return the next page of results.",
          "type": "string"
        }
      },
      "type": "object"
    },
    "Bucket": {
      "description": "A bucket.",
      "id": "Bucket",
      "properties": {
        "acl": {
          "annotations": {
            "required": [
              "storage.buckets.update"
            ]
          },
          "description": "Access controls on the bucket.",
          "items": {
            "$ref": "BucketAccessControl"
          },
          "type": "array"
        },
        "autoclass": {
          "description": "The bucket's Autoclass configuration.",
          "properties": {
            "enabled": {
              "description": "Whether or not Autoclass is enabled on this bucket",
              "type": "boolean"
            },
            "terminalStorageClass": {
              "description": "The storage class that objects in the bucket eventually transition to if they are not read for a certain length of time. Valid values are NEARLINE and ARCHIVE.",
              "type": "string"
            },
            "terminalStorageClassUpdateTime": {
              "description": "A date and time in RFC 3339 format representing the time of the most recent update to \"terminalStorageClass\".",
              "format": "date-time",
              "type": "string"
            },
            "toggleTime": {
              "description": "A date and time in RFC 3339 format representing the instant at which \"enabled\" was last toggled.",
              "format": "date-time",
              "type": "string"
            }
          },
          "type": "object"
        },
        "billing": {
          "description": "The bucket's billing configuration.",
          "properties": {
            "requesterPays": {
              "description": "When set to true, Requester Pays is enabled for this bucket.",
              "type": "boolean"
            }
          },
          "type": "object"
        },
        "cors": {
          "description": "The bucket's Cross-Origin Resource Sharing (CORS) configuration.",
          "items": {
            "properties": {
              "maxAgeSeconds": {
                "description": "The value, in seconds, to return in the  Access-Control-Max-Age header used in preflight responses.",
                "format": "int32",
                "type": "integer"
              },
              "method": {
                "description": "The list of HTTP methods on which to include CORS response headers, (GET, OPTIONS, POST, etc) Note: \"*\" is permitted in the list of methods, and means \"any method\".",
                "items": {
                  "type": "string"
                },
                "type": "array"
              },
              "origin": {
                "description": "The list of Origins eligible to receive CORS response headers. Note: \"*\" is permitted in the list of origins, and means \"any Origin\".",
                "items": {
                  "type": "string"
                },
                "type": "array"
              },
              "responseHeader": {
                "description": "The list of HTTP headers other than the simple response headers to give permission for the user-agent to share across domains.",
                "items": {
                  "type": "string"
                },
                "type": "array"
              }
            },
            "type": "object"
          },
          "type": "array"
        },
        "customPlacementConfig": {
          "description": "The bucket's custom placement configuration for Custom Dual Regions.",
          "properties": {
            "dataLocations": {
              "description": "The list of regional locations in which data is placed.",
              "items": {
                "type": "string"
              },
              "type": "array"
            }
          },
          "type": "object"
        },
        "defaultEventBasedHold": {
          "description": "The default value for event-based hold on newly created objects in this bucket. Event-based hold is a way to retain objects indefinitely until an event occurs, signified by the hold's release. After being released, such objects will be subject to bucket-level retention (if any). One sample use case of this flag is for banks to hold loan documents for at least 3 years after loan is paid in full. Here, bucket-level retention is 3 years and the event is loan being paid in full. In this example, these objects will be held intact for any number of years until the event has occurred (event-based hold on the object is released) and then 3 more years after that. That means retention duration of the objects begins from the moment event-based hold transitioned from true to false. Objects under event-based hold cannot be deleted, overwritten or archived until the hold is removed.",
          "type": "boolean"
        },
        "defaultObjectAcl": {
          "description": "Default access controls to apply to new objects when no ACL is provided.",
          "items": {
            "$ref": "ObjectAccessControl"
          },
          "type": "array"
        },
        "encryption": {
          "description": "Encryption configuration for a bucket.",
          "properties": {
            "defaultKmsKeyName": {
              "description": "A Cloud KMS key that will be used to encrypt objects inserted into this bucket, if no encryption method is specified.",
              "type": "string"
            }
          },
          "type": "object"
        },
        "etag": {
          "description": "HTTP 1.1 Entity tag for the bucket.",
          "type": "string"
        },
        "iamConfiguration": {
          "description": "The bucket's IAM configuration.",
          "properties": {
            "bucketPolicyOnly": {
              "description": "The bucket's uniform bucket-level access configuration. The feature was formerly known as Bucket Policy Only. For backward compatibility, this field will be populated with identical information as the uniformBucketLevelAccess field. We recommend using the uniformBucketLevelAccess field to enable and disable the feature.",
              "properties": {
                "enabled": {
                  "description": "If set, access is controlled only by bucket-level or above IAM policies.",
                  "type": "boolean"
                },
                "lockedTime": {
                  "description": "The deadline for changing iamConfiguration.bucketPolicyOnly.enabled from true to false in RFC 3339 format. iamConfiguration.bucketPolicyOnly.enabled may be changed from true to false until the locked time, after which the field is immutable.",
                  "format": "date-time",
                  "type": "string"
                }
              },
              "type": "object"
            },
            "publicAccessPrevention": {
              "description": "The bucket's Public Access Prevention configuration. Currently, 'inherited' and 'enforced' are supported.",
              "type": "string"
            },
            "uniformBucketLevelAccess": {
              "description": "The bucket's uniform bucket-level access configuration.",
              "properties": {
                "enabled": {
                  "description": "If set, access is controlled only by bucket-level or above IAM policies.",
                  "type": "boolean"
                },
                "lockedTime": {
                  "description": "The deadline for changing iamConfiguration.uniformBucketLevelAccess.enabled from true to false in RFC 3339  format. iamConfiguration.uniformBucketLevelAccess.enabled may be changed from true to false until the locked time, after which the field is immutable.",
                  "format": "date-time",
                  "type": "string"
                }
              },
              "type": "object"
            }
          },
          "type": "object"
        },
        "id": {
          "description": "The ID of the bucket. For buckets, the id and name properties are the same.",
          "type": "string"
        },
        "kind": {
          "default": "storage#bucket",
          "description": "The kind of item this is. For buckets, this is always storage#bucket.",
          "type": "string"
        },
        "labels": {
          "additionalProperties": {
            "description": "An individual label entry.",
            "type": "string"
          },
          "description": "User-provided labels, in key/value pairs.",
          "type": "object"
        },
        "lifecycle": {
          "description": "The bucket's lifecycle configuration. See lifecycle management for more information.",
          "properties": {
            "rule": {
              "description": "A lifecycle management rule, which is made of an action to take and the condition(s) under which the action will be taken.",
              "items": {
                "properties": {
                  "action": {
                    "description": "The action to take.",
                    "properties": {
                      "storageClass": {
                        "description": "Target storage class. Required iff the type of the action is SetStorageClass.",
                        "type": "string"
                      },
                      "type": {
                        "description": "Type of the action. Currently, only Delete, SetStorageClass, and AbortIncompleteMultipartUpload are supported.",
                        "type": "string"
                      }
                    },
                    "type": "object"
                  },
                  "condition": {
                    "description": "The condition(s) under which the action will be taken.",
                    "properties": {
                      "age": {
                        "description": "Age of an object (in days). This condition is satisfied when an object reaches the specified age.",
                        "format": "int32",
                        "type": "integer"
                      },
                      "createdBefore": {
                        "description": "A date in RFC 3339 format with only the date part (for instance, \"2013-01-15\"). This condition is satisfied when an object is created before midnight of the specified date in UTC.",
                        "format": "date",
                        "type": "string"
                      },
                      "customTimeBefore": {
                        "description": "A date in RFC 3339 format with only the date part (for instance, \"2013-01-15\"). This condition is satisfied when the custom time on an object is before this date in UTC.",
                        "format": "date",
                        "type": "string"
                      },
                      "daysSinceCustomTime": {
                        "description": "Number of days elapsed since the user-specified timestamp set on an object. The condition is satisfied if the days elapsed is at least this number. If no custom timestamp is specified on an object, the condition does not apply.",
                        "format": "int32",
                        "type": "integer"
                      },
                      "daysSinceNoncurrentTime": {
                        "description": "Number of days elapsed since the noncurrent timestamp of an object. The condition is satisfied if the days elapsed is at least this number. This condition is relevant only for versioned objects. The value of the field must be a nonnegative integer. If it's zero, the object version will become eligible for Lifecycle action as soon as it becomes noncurrent.",
                        "format": "int32",
                        "type": "integer"
                      },
                      "isLive": {
                        "description": "Relevant only for versioned objects. If the value is true, this condition matches live objects; if the value is false, it matches archived objects.",
                        "type": "boolean"
                      },
                      "matchesPattern": {
                        "description": "A regular expression that satisfies the RE2 syntax. This condition is satisfied when the name of the object matches the RE2 pattern. Note: This feature is currently in the \"Early Access\" launch stage and is only available to a whitelisted set of users; that means that this feature may be changed in backward-incompatible ways and that it is not guaranteed to be released.",
                        "type": "string"
                      },
                      "matchesPrefix": {
                        "description": "List of object name prefixes. This condition will be satisfied when at least one of the prefixes exactly matches the beginning of the object name.",
                        "items": {
                          "type": "string"
                        },
                        "type": "array"
                      },
                      "matchesStorageClass": {
                        "description": "Objects having any of the storage classes specified by this condition will be matched. Values include MULTI_REGIONAL, REGIONAL, NEARLINE, COLDLINE, ARCHIVE, STANDARD, and DURABLE_REDUCED_AVAILABILITY.",
                        "items": {
                          "type": "string"
                        },
                        "type": "array"
                      },
                      "matchesSuffix": {
                        "description": "List of object name suffixes. This condition will be satisfied when at least one of the suffixes exactly matches the end of the object name.",
                        "items": {
                          "type": "string"
                        },
                        "type": "array"
                      },
                      "noncurrentTimeBefore": {
                        "description": "A date in RFC 3339 format with only the date part (for instance, \"2013-01-15\"). This condition is satisfied when the noncurrent time on an object is before this date in UTC. This condition is relevant only for versioned objects.",
                        "format": "date",
                        "type": "string"
                      },
                      "numNewerVersions": {
                        "description": "Relevant only for versioned objects. If the value is N, this condition is satisfied when there are at least N versions (including the live version) newer than this version of the object.",
                        "format": "int32",
                        "type": "integer"
                      }
                    },
                    "type": "object"
                  }
                },
                "type": "object"
              },
              "type": "array"
            }
          },
          "type": "object"
        },
        "location": {
          "description": "The location of the bucket. Object data for objects in the bucket resides in physical storage within this region. Defaults to US. See the developer's guide for the authoritative list.",
          "type": "string"
        },
        "locationType": {
          "description": "The type of the bucket location.",
          "type": "string"
        },
        "logging": {
          "description": "The bucket's logging configuration, which defines the destination bucket and optional name prefix for the current bucket's logs.",
          "properties": {
            "logBucket": {
              "description": "The destination bucket where the current bucket's logs should be placed.",
              "type": "string"
            },
            "logObjectPrefix": {
              "description": "A prefix for log object names.",
              "type": "string"
            }
          },
          "type": "object"
        },
        "metageneration": {
          "description": "The metadata generation of this bucket.",
          "format": "int64",
          "type": "string"
        },
        "name": {
          "annotations": {
            "required": [
              "storage.buckets.insert"
            ]
          },
          "description": "The name of the bucket.",
          "type": "string"
        },
        "objectRetention": {
          "description": "The bucket's object retention config.",
          "properties": {
            "mode": {
              "description": "The bucket's object retention mode. Can be Enabled.",
              "type": "string"
            }
          },
          "type": "object"
        },
        "owner": {
          "description": "The owner of the bucket. This is always the project team's owner group.",
          "properties": {
            "entity": {
              "description": "The entity, in the form project-owner-projectId.",
              "type": "string"
            },
            "entityId": {
              "description": "The ID for the entity.",
              "type": "string"
            }
          },
          "type": "object"
        },
        "projectNumber": {
          "description": "The project number of the project the bucket belongs to.",
          "format": "uint64",
          "type": "string"
        },
        "retentionPolicy": {
          "description": "The bucket's retention policy. The retention policy enforces a minimum retention time for all objects contained in the bucket, based on their creation time. Any attempt to overwrite or delete objects younger than the retention period will result in a PERMISSION_DENIED error. An unlocked retention policy can be modified or removed from the bucket via a storage.buckets.update operation. A locked retention policy cannot be removed or shortened in duration for the lifetime of the bucket. Attempting to remove or decrease period of a locked retention policy will result in a PERMISSION_DENIED error.",
          "properties": {
            "effectiveTime": {
              "description": "Server-determined value that indicates the time from which policy was enforced and effective. This value is in RFC 3339 format.",
              "format": "date-time",
              "type": "string"
            },
            "isLocked": {
              "description": "Once locked, an object retention policy cannot be modified.",
              "type": "boolean"
            },
            "retentionPeriod": {
              "description": "The duration in seconds that objects need to be retained. Retention duration must be greater than zero and less than 100 years. Note that enforcement of retention periods less than a day is not guaranteed. Such periods should only be used for testing purposes.",
              "format": "int64",
              "type": "string"
            }
          },
          "type": "object"
        },
        "rpo": {
          "description": "The Recovery Point Objective (RPO) of this bucket. Set to ASYNC_TURBO to turn on Turbo Replication on a bucket.",
          "type": "string"
        },
        "satisfiesPZS": {
          "description": "Reserved for future use.",
          "type": "boolean"
        },
        "selfLink": {
          "description": "The URI of this bucket.",
          "type": "string"
        },
        "softDeletePolicy": {
          "description": "The bucket's soft delete policy, which defines the period of time that soft-deleted objects will be retained, and cannot be permanently deleted.",
          "properties": {
            "effectiveTime": {
              "description": "Server-determined value that indicates the time from which the policy, or one with a greater retention, was effective. This value is in RFC 3339 format.",
              "format": "date-time",
              "type": "string"
            },
            "retentionDurationSeconds": {
              "description": "The duration in seconds that soft-deleted objects in the bucket will be retained and cannot be permanently deleted.",
              "format": "int64",
              "type": "string"
            }
          },
          "type": "object"
        },
        "storageClass": {
          "description": "The bucket's default storage class, used whenever no storageClass is specified for a newly-created object. This defines how objects in the bucket are stored and determines the SLA and the cost of storage. Values include MULTI_REGIONAL, REGIONAL, STANDARD, NEARLINE, COLDLINE, ARCHIVE, and DURABLE_REDUCED_AVAILABILITY. If this value is not specified when the bucket is created, it will default to STANDARD. For more information, see storage classes.",
          "type": "string"
        },
        "timeCreated": {
          "description": "The creation time of the bucket in RFC 3339 format.",
          "format": "date-time",
          "type": "string"
        },
        "updated": {
          "description": "The modification time of the bucket in RFC 3339 format.",
          "format": "date-time",
          "type": "string"
        },
        "versioning": {
          "description": "The bucket's versioning configuration.",
          "properties": {
            "enabled": {
              "description": "While set to true, versioning is fully enabled for this bucket.",
              "type": "boolean"
            }
          },
          "type": "object"
        },
        "website": {
          "description": "The bucket's website configuration, controlling how the service behaves when accessing bucket contents as a web site. See the Static Website Examples for more information.",
          "properties": {
            "mainPageSuffix": {
              "description": "If the requested object path is missing, the service will ensure the path has a trailing '/', append this suffix, and attempt to retrieve the resulting object. This allows the creation of index.html objects to represent directory pages.",
              "type": "string"
            },
            "notFoundPage": {
              "description": "If the requested object path is missing, and any mainPageSuffix object is missing, if applicable, the service will return the named object from this bucket as the content for a 404 Not Found result.",
              "type": "string"
            }
          },
          "type": "object"
        }
      },
      "type": "object"
    },
    "BucketAccessControl": {
      "description": "An access-control entry.",
      "id": "BucketAccessControl",
      "properties": {
        "bucket": {
          "description": "The name of the bucket.",
          "type": "string"
        },
        "domain": {
          "description": "The domain associated with the entity, if any.",
          "type": "string"
        },
        "email": {
          "description": "The email address associated with the entity, if any.",
          "type": "string"
        },
        "entity": {
          "annotations": {
            "required": [
              "storage.bucketAccessControls.insert"
            ]
          },
          "description": "The entity holding the permission, in one of the following forms: \n- user-userId \n- user-email \n- group-groupId \n- group-email \n- domain-domain \n- project-team-projectId \n- allUsers \n- allAuthenticatedUsers Examples: \n- The user liz@example.com would be user-liz@example.com. \n- The group example@googlegroups.com would be group-example@googlegroups.com. \n- To refer to all members of the Google Apps for Business domain example.com, the entity would be domain-example.com.",
          "type": "string"
        },
        "entityId": {
          "description": "The ID for the entity, if any.",
          "type": "string"
        },
        "etag": {
          "description": "HTTP 1.1 Entity tag for the access-control entry.",
          "type": "string"
        },
        "id": {
          "description": "The ID of the access-control entry.",
          "type": "string"
        },
        "kind": {
          "default": "storage#bucketAccessControl",
          "description": "The kind of item this is. For bucket access control entries, this is always storage#bucketAccessControl.",
          "type": "string"
        },
        "projectTeam": {
          "description": "The project team associated with the entity, if any.",
          "properties": {
            "projectNumber": {
              "description": "The project number.",
              "type": "string"
            },
            "team": {
              "description": "The team.",
              "type": "string"
            }
          },
          "type": "object"
        },
        "role": {
          "annotations": {
            "required": [
              "storage.bucketAccessControls.insert"
            ]
          },
          "description": "The access permission for the entity.",
          "type": "string"
        },
        "selfLink": {
          "description": "The link to this access-control entry.",
          "type": "string"
        }
      },
      "type": "object"
    },
    "BucketAccessControls": {
      "description": "An access-control list.",
      "id": "BucketAccessControls",
      "properties": {
        "items": {
          "description": "The list of items.",
          "items": {
            "$ref": "BucketAccessControl"
          },
          "type": "array"
        },
        "kind": {
          "default": "storage#bucketAccessControls",
          "description": "The kind of item this is. For lists of bucket access control entries, this is always storage#bucketAccessControls.",
          "type": "string"
        }
      },
      "type": "object"
    },
    "Buckets": {
      "description": "A list of buckets.",
      "id": "Buckets",
      "properties": {
        "items": {
          "description": "The list of items.",
          "items": {
            "$ref": "Bucket"
          },
          "type": "array"
        },
        "kind": {
          "default": "storage#buckets",
          "description": "The kind of item this is. For lists of buckets, this is always storage#buckets.",
          "type": "string"
        },
        "nextPageToken": {
          "description": "The continuation token, used to page through large result sets. Provide this value in a subsequent request to return the next page of results.",
          "type": "string"
        }
      },
      "type": "object"
    },
    "BulkRestoreObjectsRequest": {
      "description": "A bulk restore objects request.",
      "id": "BulkRestoreObjectsRequest",
      "properties": {
        "allowOverwrite": {
          "description": "If false (default), the restore will not overwrite live objects with the same name at the destination. This means some deleted objects may be skipped. If true, live objects will be overwritten resulting in a noncurrent object (if versioning is enabled). If versioning is not enabled, overwriting the object will result in a soft-deleted object. In either case, if a noncurrent object already exists with the same name, a live version can be written without issue.",
          "type": "boolean"
        },
        "copySourceAcl": {
          "description": "If true, copies the source object's ACL; otherwise, uses the bucket's default object ACL. The default is false.",
          "type": "boolean"
        },
        "matchGlobs": {
          "description": "Restores only the objects matching any of the specified glob(s). If this parameter is not specified, all objects will be restored within the specified time range.",
          "items": {
            "type": "string"
          },
          "type": "array"
        },
        "softDeletedAfterTime": {
          "description": "Restores only the objects that were soft-deleted after this time.",
          "format": "date-time",
          "type": "string"
        },
        "softDeletedBeforeTime": {
          "description": "Restores only the objects that were soft-deleted before this time.",
          "format": "date-time",
          "type": "string"
        }
      },
      "type": "object"
    },
    "Channel": {
      "description": "An notification channel used to watch for resource changes.",
      "id": "Channel",
      "properties": {
        "address": {
          "description": "The address where notifications are delivered for this channel.",
          "type": "string"
        },
        "expiration": {
          "description": "Date and time of notification channel expiration, expressed as a Unix timestamp, in milliseconds. Optional.",
          "format": "int64",
          "type": "string"
        },
        "id": {
          "description": "A UUID or similar unique string that identifies this channel.",
          "type": "string"
        },
        "kind": {
          "default": "api#channel",
          "description": "Identifies this as a notification channel used to watch for changes to a resource, which is \"api#channel\".",
          "type": "string"
        },
        "params": {
          "additionalProperties": {
            "description": "Declares a new parameter by name.",
            "type": "string"
          },
          "description": "Additional parameters controlling delivery channel behavior. Optional.",
          "type": "object"
        },
        "payload": {
          "description": "A Boolean value to indicate whether payload is wanted. Optional.",
          "type": "boolean"
        },
        "resourceId": {
          "description": "An opaque ID that identifies the resource being watched on this channel. Stable across different API versions.",
          "type": "string"
        },
        "resourceUri": {
          "description": "A version-specific identifier for the watched resource.",
          "type": "string"
        },
        "token": {
          "description": "An arbitrary string delivered to the target address with each notification delivered over this channel. Optional.",
          "type": "string"
        },
        "type": {
          "description": "The type of delivery mechanism used for this channel.",
          "type": "string"
        }
      },
      "type": "object"
    },
    "ComposeRequest": {
      "description": "A Compose request.",
      "id": "ComposeRequest",
      "properties": {
        "destination": {
          "$ref": "Object",
          "description": "Properties of the resulting object."
        },
        "kind": {
          "default": "storage#composeRequest",
          "description": "The kind of item this is.",
          "type": "string"
        },
        "sourceObjects": {
          "annotations": {
            "required": [
              "storage.objects.compose"
            ]
          },
          "description": "The list of source objects that will be concatenated into a single object.",
          "items": {
            "properties": {
              "generation": {
                "description": "The generation of this object to use as the source.",
                "format": "int64",
                "type": "string"
              },
              "name": {
                "annotations": {
                  "required": [
                    "storage.objects.compose"
                  ]
                },
                "description": "The source object's name. All source objects must reside in the same bucket.",
                "type": "string"
              },
              "objectPreconditions": {
                "description": "Conditions that must be met for this operation to execute.",
                "properties": {
                  "ifGenerationMatch": {
                    "description": "Only perform the composition if the generation of the source object that would be used matches this value. If this value and a generation are both specified, they must be the same value or the call will fail.",
                    "format": "int64",
                    "type": "string"
                  }
                },
                "type": "object"
              }
            },
            "type": "object"
          },
          "type": "array"
        }
      },
      "type": "object"
    },
    "Expr": {
      "description": "Represents an expression text. Example: title: \"User account presence\" description: \"Determines whether the request has a user account\" expression: \"size(request.user) \u003e 0\"",
      "id": "Expr",
      "properties": {
        "description": {
          "description": "An optional description of the expression. This is a longer text which describes the expression, e.g. when hovered over it in a UI.",
          "type": "string"
        },
        "expression": {
          "description": "Textual representation of an expression in Common Expression Language syntax. The application context of the containing message determines which well-known feature set of CEL is supported.",
          "type": "string"
        },
        "location": {
          "description": "An optional string indicating the location of the expression for error reporting, e.g. a file name and a position in the file.",
          "type": "string"
        },
        "title": {
          "description": "An optional title for the expression, i.e. a short string describing its purpose. This can be used e.g. in UIs which allow to enter the expression.",
          "type": "string"
        }
      },
      "type": "object"
    },
    "GoogleLongrunningListOperationsResponse": {
      "description": "The response message for storage.buckets.operations.list.",
      "id": "GoogleLongrunningListOperationsResponse",
      "properties": {
        "nextPageToken": {
          "description": "The continuation token, used to page through large result sets. Provide this value in a subsequent request to return the next page of results.",
          "type": "string"
        },
        "operations": {
          "description": "A list of operations that matches the specified filter in the request.",
          "items": {
            "$ref": "GoogleLongrunningOperation"
          },
          "type": "array"
        }
      },
      "type": "object"
    },
    "GoogleLongrunningOperation": {
      "description": "This resource represents a long-running operation that is the result of a network API call.",
      "id": "GoogleLongrunningOperation",
      "properties": {
        "done": {
          "description": "If the value is \"false\", it means the operation is still in progress. If \"true\", the operation is completed, and either \"error\" or \"response\" is available.",
          "type": "boolean"
        },
        "error": {
          "$ref": "GoogleRpcStatus",
          "description": "The error result of the operation in case of failure or cancellation."
        },
        "metadata": {
          "additionalProperties": {
            "description": "Properties of the object. Contains field @type with type URL.",
            "type": "any"
          },
          "description": "Service-specific metadata associated with the operation. It typically contains progress information and common metadata such as create time. Some services might not provide such metadata. Any method that returns a long-running operation should document the metadata type, if any.",
          "type": "object"
        },
        "name": {
          "description": "The server-assigned name, which is only unique within the same service that originally returns it. If you use the default HTTP mapping, the \"name\" should be a resource name ending with \"operations/{operationId}\".",
          "type": "string"
        },
        "response": {
          "additionalProperties": {
            "description": "Properties of the object. Contains field @type with type URL.",
            "type": "any"
          },
          "description": "The normal response of the operation in case of success. If the original method returns no data on success, such as \"Delete\", the response is google.protobuf.Empty. If the original method is standard Get/Create/Update, the response should be the resource. For other methods, the response should have the type \"XxxResponse\", where \"Xxx\" is the original method name. For example, if the original method name is \"TakeSnapshot()\", the inferred response type is \"TakeSnapshotResponse\".",
          "type": "object"
        }
      },
      "type": "object"
    },
    "GoogleRpcStatus": {
      "description": "The \"Status\" type defines a logical error model that is suitable for different programming environments, including REST APIs and RPC APIs. It is used by [gRPC](https://github.com/grpc). Each \"Status\" message contains three pieces of data: error code, error message, and error details. You can find out more about this error model and how to work with it in the [API Design Guide](https://cloud.google.com/apis/design/errors).",
      "id": "GoogleRpcStatus",
      "properties": {
        "code": {
          "description": "The status code, which should be an enum value of google.rpc.Code.",
          "format": "int32",
          "type": "integer"
        },
        "details": {
          "description": "A list of messages that carry the error details. There is a common set of message types for APIs to use.",
          "items": {
            "additionalProperties": {
              "description": "Properties of the object. Contains field @type with type URL.",
              "type": "any"
            },
            "type": "object"
          },
          "type": "array"
        },
        "message": {
          "description": "A developer-facing error message, which should be in English.",
          "type": "string"
        }
      },
      "type": "object"
    },
    "HmacKey": {
      "description": "JSON template to produce a JSON-style HMAC Key resource for Create responses.",
      "id": "HmacKey",
      "properties": {
        "kind": {
          "default": "storage#hmacKey",
          "description": "The kind of item this is. For HMAC keys, this is always storage#hmacKey.",
          "type": "string"
        },
        "metadata": {
          "$ref": "HmacKeyMetadata",
          "description": "Key metadata."
        },
        "secret": {
          "description": "HMAC secret key material.",
          "type": "string"
        }
      },
      "type": "object"
    },
    "HmacKeyMetadata": {
      "description": "JSON template to produce a JSON-style HMAC Key metadata resource.",
      "id": "HmacKeyMetadata",
      "properties": {
        "accessId": {
          "description": "The ID of the HMAC Key.",
          "type": "string"
        },
        "etag": {
          "description": "HTTP 1.1 Entity tag for the HMAC key.",
          "type": "string"
        },
        "id": {
          "description": "The ID of the HMAC key, including the Project ID and the Access ID.",
          "type": "string"
        },
        "kind": {
          "default": "storage#hmacKeyMetadata",
          "description": "The kind of item this is. For HMAC Key metadata, this is always storage#hmacKeyMetadata.",
          "type": "string"
        },
        "projectId": {
          "description": "Project ID owning the service account to which the key authenticates.",
          "type": "string"
        },
        "selfLink": {
          "description": "The link to this resource.",
          "type": "string"
        },
        "serviceAccountEmail": {
          "description": "The email address of the key's associated service account.",
          "type": "string"
        },
        "state": {
          "description": "The state of the key. Can be one of ACTIVE, INACTIVE, or DELETED.",
          "type": "string"
        },
        "timeCreated": {
          "description": "The creation time of the HMAC key in RFC 3339 format.",
          "format": "date-time",
          "type": "string"
        },
        "updated": {
          "description": "The last modification time of the HMAC key metadata in RFC 3339 format.",
          "format": "date-time",
          "type": "string"
        }
      },
      "type": "object"
    },
    "HmacKeysMetadata": {
      "description": "A list of hmacKeys.",
      "id": "HmacKeysMetadata",
      "properties": {
        "items": {
          "description": "The list of items.",
          "items": {
            "$ref": "HmacKeyMetadata"
          },
          "type": "array"
        },
        "kind": {
          "default": "storage#hmacKeysMetadata",
          "description": "The kind of item this is. For lists of hmacKeys, this is always storage#hmacKeysMetadata.",
          "type": "string"
        },
        "nextPageToken": {
          "description": "The continuation token, used to page through large result sets. Provide this value in a subsequent request to return the next page of results.",
          "type": "string"
        }
      },
      "type": "object"
    },
    "ManagedFolder": {
      "description": "A managed folder.",
      "id": "ManagedFolder",
      "properties": {
        "bucket": {
          "description": "The name of the bucket containing this managed folder.",
          "type": "string"
        },
        "createTime": {
          "description": "The creation time of the managed folder in RFC 3339 format.",
          "format": "date-time",
          "type": "string"
        },
        "id": {
          "description": "The ID of the managed folder, including the bucket name and managed folder name.",
          "type": "string"
        },
        "kind": {
          "default": "storage#managedFolder",
          "description": "The kind of item this is. For managed folders, this is always storage#managedFolder.",
          "type": "string"
        },
        "metageneration": {
          "description": "The version of the metadata for this managed folder. Used for preconditions and for detecting changes in metadata.",
          "format": "int64",
          "type": "string"
        },
        "name": {
          "description": "The name of the managed folder. Required if not specified by URL parameter.",
          "type": "string"
        },
        "selfLink": {
          "description": "The link to this managed folder.",
          "type": "string"
        },
        "updateTime": {
          "description": "The last update time of the managed folder metadata in RFC 3339 format.",
          "format": "date-time",
          "type": "string"
        }
      },
      "type": "object"
    },
    "ManagedFolders": {
      "description": "A list of managed folders.",
      "id": "ManagedFolders",
      "properties": {
        "items": {
          "description": "The list of items.",
          "items": {
            "$ref": "ManagedFolder"
          },
          "type": "array"
        },
        "kind": {
          "default": "storage#managedFolders",
          "description": "The kind of item this is. For lists of managed folders, this is always storage#managedFolders.",
          "type": "string"
        },
        "nextPageToken": {
          "description": "The continuation token, used to page through large result sets. Provide this value in a subsequent request to return the next page of results.",
          "type": "string"
        }
      },
      "type": "object"
    },
    "Notification": {
      "description": "A subscription to receive Google PubSub notifications.",
      "id": "Notification",
      "properties": {
        "custom_attributes": {
          "additionalProperties": {
            "type": "string"
          },
          "description": "An optional list of additional attributes to attach to each Cloud PubSub message published for this notification subscription.",
          "type": "object"
        },
        "etag": {
          "description": "HTTP 1.1 Entity tag for this subscription notification.",
          "type": "string"
        },
        "event_types": {
          "description": "If present, only send notifications about listed event types. If empty, sent notifications for all event types.",
          "items": {
            "type": "string"
          },
          "type": "array"
        },
        "id": {
          "description": "The ID of the notification.",
          "type": "string"
        },
        "kind": {
          "default": "storage#notification",
          "description": "The kind of item this is. For notifications, this is always storage#notification.",
          "type": "string"
        },
        "object_name_prefix": {
          "description": "If present, only apply this notification configuration to object names that begin with this prefix.",
          "type": "string"
        },
        "payload_format": {
          "annotations": {
            "required": [
              "storage.notifications.insert"
            ]
          },
          "default": "JSON_API_V1",
          "description": "The desired content of the Payload.",
          "type": "string"
        },
        "selfLink": {
          "description": "The canonical URL of this notification.",
          "type": "string"
        },
        "topic": {
          "annotations": {
            "required": [
              "storage.notifications.insert"
            ]
          },
          "description": "The Cloud PubSub topic to which this subscription publishes. Formatted as: '//pubsub.googleapis.com/projects/{project-identifier}/topics/{my-topic}'",
          "type": "string"
        }
      },
      "type": "object"
    },
    "Notifications": {
      "description": "A list of notification subscriptions.",
      "id": "Notifications",
      "properties": {
        "items": {
          "description": "The list of items.",
          "items": {
            "$ref": "Notification"
          },
          "type": "array"
        },
        "kind": {
          "default": "storage#notifications",
          "description": "The kind of item this is. For lists of notifications, this is always storage#notifications.",
          "type": "string"
        }
      },
      "type": "object"
    },
    "Object": {
      "description": "An object.",
      "id": "Object",
      "properties": {
        "acl": {
          "annotations": {
            "required": [
              "storage.objects.update"
            ]
          },
          "description": "Access controls on the object.",
          "items": {
            "$ref": "ObjectAccessControl"
          },
          "type": "array"
        },
        "bucket": {
          "description": "The name of the bucket containing this object.",
          "type": "string"
        },
        "cacheControl": {
          "description": "Cache-Control directive for the object data. If omitted, and the object is accessible to all anonymous users, the default will be public, max-age=3600.",
          "type": "string"
        },
        "componentCount": {
          "description": "Number of underlying components that make up this object. Components are accumulated by compose operations.",
          "format": "int32",
          "type": "integer"
        },
        "contentDisposition": {
          "description": "Content-Disposition of the object data.",
          "type": "string"
        },
        "contentEncoding": {
          "description": "Content-Encoding of the object data.",
          "type": "string"
        },
        "contentLanguage": {
          "description": "Content-Language of the object data.",
          "type": "string"
        },
        "contentType": {
          "description": "Content-Type of the object data. If an object is stored without a Content-Type, it is served as application/octet-stream.",
          "type": "string"
        },
        "crc32c": {
          "description": "CRC32c checksum, as described in RFC 4960, Appendix B; encoded using base64 in big-endian byte order. For more information about using the CRC32c checksum, see Hashes and ETags: Best Practices.",
          "type": "string"
        },
        "customTime": {
          "description": "A timestamp in RFC 3339 format specified by the user for an object.",
          "format": "date-time",
          "type": "string"
        },
        "customerEncryption": {
          "description": "Metadata of customer-supplied encryption key, if the object is encrypted by such a key.",
          "properties": {
            "encryptionAlgorithm": {
              "description": "The encryption algorithm.",
              "type": "string"
            },
            "keySha256": {
              "description": "SHA256 hash value of the encryption key.",
              "type": "string"
            }
          },
          "type": "object"
        },
        "etag": {
          "description": "HTTP 1.1 Entity tag for the object.",
          "type": "string"
        },
        "eventBasedHold": {
          "description": "Whether an object is under event-based hold. Event-based hold is a way to retain objects until an event occurs, which is signified by the hold's release (i.e. this value is set to false). After being released (set to false), such objects will be subject to bucket-level retention (if any). One sample use case of this flag is for banks to hold loan documents for at least 3 years after loan is paid in full. Here, bucket-level retention is 3 years and the event is the loan being paid in full. In this example, these objects will be held intact for any number of years until the event has occurred (event-based hold on the object is released) and then 3 more years after that. That means retention duration of the objects begins from the moment event-based hold transitioned from true to false.",
          "type": "boolean"
        },
        "generation": {
          "description": "The content generation of this object. Used for object versioning.",
          "format": "int64",
          "type": "string"
        },
        "hardDeleteTime": {
          "description": "This is the time (in the future) when the soft-deleted object will no longer be restorable. It is equal to the soft delete time plus the current soft delete retention duration of the bucket.",
          "format": "date-time",
          "type": "string"
        },
        "id": {
          "description": "The ID of the object, including the bucket name, object name, and generation number.",
          "type": "string"
        },
        "kind": {
          "default": "storage#object",
          "description": "The kind of item this is. For objects, this is always storage#object.",
          "type": "string"
        },
        "kmsKeyName": {
          "description": "Not currently supported. Specifying the parameter causes the request to fail with status code 400 - Bad Request.",
          "type": "string"
        },
        "md5Hash": {
          "description": "MD5 hash of the data; encoded using base64. For more information about using the MD5 hash, see Hashes and ETags: Best Practices.",
          "type": "string"
        },
        "mediaLink": {
          "description": "Media download link.",
          "type": "string"
        },
        "metadata": {
          "additionalProperties": {
            "description": "An individual metadata entry.",
            "type": "string"
          },
          "description": "User-provided metadata, in key/value pairs.",
          "type": "object"
        },
        "metageneration": {
          "description": "The version of the metadata for this object at this generation. Used for preconditions and for detecting changes in metadata. A metageneration number is only meaningful in the context of a particular generation of a particular object.",
          "format": "int64",
          "type": "string"
        },
        "name": {
          "description": "The name of the object. Required if not specified by URL parameter.",
          "type": "string"
        },
        "owner": {
          "description": "The owner of the object. This will always be the uploader of the object.",
          "properties": {
            "entity": {
              "description": "The entity, in the form user-userId.",
              "type": "string"
            },
            "entityId": {
              "description": "The ID for the entity.",
              "type": "string"
            }
          },
          "type": "object"
        },
        "retention": {
          "description": "A collection of object level retention parameters.",
          "properties": {
            "mode": {
              "description": "The bucket's object retention mode, can only be Unlocked or Locked.",
              "type": "string"
            },
            "retainUntilTime": {
              "description": "A time in RFC 3339 format until which object retention protects this object.",
              "format": "date-time",
              "type": "string"
            }
          },
          "type": "object"
        },
        "retentionExpirationTime": {
          "description": "A server-determined value that specifies the earliest time that the object's retention period expires. This value is in RFC 3339 format. Note 1: This field is not provided for objects with an active event-based hold, since retention expiration is unknown until the hold is removed. Note 2: This value can be provided even when temporary hold is set (so that the user can reason about policy without having to first unset the temporary hold).",
          "format": "date-time",
          "type": "string"
        },
        "selfLink": {
          "description": "The link to this object.",
          "type": "string"
        },
        "size": {
          "description": "Content-Length of the data in bytes.",
          "format": "uint64",
          "type": "string"
        },
        "softDeleteTime": {
          "description": "The time at which the object became soft-deleted in RFC 3339 format.",
          "format": "date-time",
          "type": "string"
        },
        "storageClass": {
          "description": "Storage class of the object.",
          "type": "string"
        },
        "temporaryHold": {
          "description": "Whether an object is under temporary hold. While this flag is set to true, the object is protected against deletion and overwrites. A common use case of this flag is regulatory investigations where objects need to be retained while the investigation is ongoing. Note that unlike event-based hold, temporary hold does not impact retention expiration time of an object.",
          "type": "boolean"
        },
        "timeCreated": {
          "description": "The creation time of the object in RFC 3339 format.",
          "format": "date-time",
          "type": "string"
        },
        "timeDeleted": {
          "description": "The time at which the object became noncurrent in RFC 3339 format. Will be returned if and only if this version of the object has been deleted.",
          "format": "date-time",
          "type": "string"
        },
        "timeStorageClassUpdated": {
          "description": "The time at which the object's storage class was last changed. When the object is initially created, it will be set to timeCreated.",
          "format": "date-time",
          "type": "string"
        },
        "updated": {
          "description": "The modification time of the object metadata in RFC 3339 format. Set initially to object creation time and then updated whenever any metadata of the object changes. This includes changes made by a requester, such as modifying custom metadata, as well as changes made by Cloud Storage on behalf of a requester, such as changing the storage class based on an Object Lifecycle Configuration.",
          "format": "date-time",
          "type": "string"
        }
      },
      "type": "object"
    },
    "ObjectAccessControl": {
      "description": "An access-control entry.",
      "id": "ObjectAccessControl",
      "properties": {
        "bucket": {
          "description": "The name of the bucket.",
          "type": "string"
        },
        "domain": {
          "description": "The domain associated with the entity, if any.",
          "type": "string"
        },
        "email": {
          "description": "The email address associated with the entity, if any.",
          "type": "string"
        },
        "entity": {
          "annotations": {
            "required": [
              "storage.defaultObjectAccessControls.insert",
              "storage.objectAccessControls.insert"
            ]
          },
          "description": "The entity holding the permission, in one of the following forms: \n- user-userId \n- user-email \n- group-groupId \n- group-email \n- domain-domain \n- project-team-projectId \n- allUsers \n- allAuthenticatedUsers Examples: \n- The user liz@example.com would be user-liz@example.com. \n- The group example@googlegroups.com would be group-example@googlegroups.com. \n- To refer to all members of the Google Apps for Business domain example.com, the entity would be domain-example.com.",
          "type": "string"
        },
        "entityId": {
          "description": "The ID for the entity, if any.",
          "type": "string"
        },
        "etag": {
          "description": "HTTP 1.1 Entity tag for the access-control entry.",
          "type": "string"
        },
        "generation": {
          "description": "The content generation of the object, if applied to an object.",
          "format": "int64",
          "type": "string"
        },
        "id": {
          "description": "The ID of the access-control entry.",
          "type": "string"
        },
        "kind": {
          "default": "storage#objectAccessControl",
          "description": "The kind of item this is. For object access control entries, this is always storage#objectAccessControl.",
          "type": "string"
        },
        "object": {
          "description": "The name of the object, if applied to an object.",
          "type": "string"
        },
        "projectTeam": {
          "description": "The project team associated with the entity, if any.",
          "properties": {
            "projectNumber": {
              "description": "The project number.",
              "type": "string"
            },
            "team": {
              "description": "The team.",
              "type": "string"
            }
          },
          "type": "object"
        },
        "role": {
          "annotations": {
            "required": [
              "storage.defaultObjectAccessControls.insert",
              "storage.objectAccessControls.insert"
            ]
          },
          "description": "The access permission for the entity.",
          "type": "string"
        },
        "selfLink": {
          "description": "The link to this access-control entry.",
          "type": "string"
        }
      },
      "type": "object"
    },
    "ObjectAccessControls": {
      "description": "An access-control list.",
      "id": "ObjectAccessControls",
      "properties": {
        "items": {
          "description": "The list of items.",
          "items": {
            "$ref": "ObjectAccessControl"
          },
          "type": "array"
        },
        "kind": {
          "default": "storage#objectAccessControls",
          "description": "The kind of item this is. For lists of object access control entries, this is always storage#objectAccessControls.",
          "type": "string"
        }
      },
      "type": "object"
    },
    "Objects": {
      "description": "A list of objects.",
      "id": "Objects",
      "properties": {
        "items": {
          "description": "The list of items.",
          "items": {
            "$ref": "Object"
          },
          "type": "array"
        },
        "kind": {
          "default": "storage#objects",
          "description": "The kind of item this is. For lists of objects, this is always storage#objects.",
          "type": "string"
        },
        "nextPageToken": {
          "description": "The continuation token, used to page through large result sets. Provide this value in a subsequent request to return the next page of results.",
          "type": "string"
        },
        "prefixes": {
          "description": "The list of prefixes of objects matching-but-not-listed up to and including the requested delimiter.",
          "items": {
            "type": "string"
          },
          "type": "array"
        }
      },
      "type": "object"
    },
    "Policy": {
      "description": "A bucket/object/managedFolder IAM policy.",
      "id": "Policy",
      "properties": {
        "bindings": {
          "annotations": {
            "required": [
              "storage.buckets.setIamPolicy",
              "storage.objects.setIamPolicy",
              "storage.managedFolders.setIamPolicy"
            ]
          },
          "description": "An association between a role, which comes with a set of permissions, and members who may assume that role.",
          "items": {
            "properties": {
              "condition": {
                "$ref": "Expr",
                "description": "The condition that is associated with this binding. NOTE: an unsatisfied condition will not allow user access via current binding. Different bindings, including their conditions, are examined independently."
              },
              "members": {
                "annotations": {
                  "required": [
                    "storage.buckets.setIamPolicy",
                    "storage.objects.setIamPolicy",
                    "storage.managedFolders.setIamPolicy"
                  ]
                },
                "description": "A collection of identifiers for members who may assume the provided role. Recognized identifiers are as follows:  \n- allUsers — A special identifier that represents anyone on the internet; with or without a Google account.  \n- allAuthenticatedUsers — A special identifier that represents anyone who is authenticated with a Google account or a service account.  \n- user:emailid — An email address that represents a specific account. For example, user:alice@gmail.com or user:joe@example.com.  \n- serviceAccount:emailid — An email address that represents a service account. For example,  serviceAccount:my-other-app@appspot.gserviceaccount.com .  \n- group:emailid — An email address that represents a Google group. For example, group:admins@example.com.  \n- domain:domain — A Google Apps domain name that represents all the users of that domain. For example, domain:google.com or domain:example.com.  \n- projectOwner:projectid — Owners of the given project. For example, projectOwner:my-example-project  \n- projectEditor:projectid — Editors of the given project. For example, projectEditor:my-example-project  \n- projectViewer:projectid — Viewers of the given project. For example, projectViewer:my-example-project",
                "items": {
                  "type": "string"
                },
                "type": "array"
              },
              "role": {
                "annotations": {
                  "required": [
                    "storage.buckets.setIamPolicy",
                    "storage.objects.setIamPolicy",
                    "storage.managedFolders.setIamPolicy"
                  ]
                },
                "description": "The role to which members belong. Two types of roles are supported: new IAM roles, which grant permissions that do not map directly to those provided by ACLs, and legacy IAM roles, which do map directly to ACL permissions. All roles are of the format roles/storage.specificRole.\nThe new IAM roles are:  \n- roles/storage.admin — Full control of Google Cloud Storage resources.  \n- roles/storage.objectViewer — Read-Only access to Google Cloud Storage objects.  \n- roles/storage.objectCreator — Access to create objects in Google Cloud Storage.  \n- roles/storage.objectAdmin — Full control of Google Cloud Storage objects.   The legacy IAM roles are:  \n- roles/storage.legacyObjectReader — Read-only access to objects without listing. Equivalent to an ACL entry on an object with the READER role.  \n- roles/storage.legacyObjectOwner — Read/write access to existing objects without listing. Equivalent to an ACL entry on an object with the OWNER role.  \n- roles/storage.legacyBucketReader — Read access to buckets with object listing. Equivalent to an ACL entry on a bucket with the READER role.  \n- roles/storage.legacyBucketWriter — Read access to buckets with object listing/creation/deletion. Equivalent to an ACL entry on a bucket with the WRITER role.  \n- roles/storage.legacyBucketOwner — Read and write access to existing buckets with object listing/creation/deletion. Equivalent to an ACL entry on a bucket with the OWNER role.",
                "type": "string"
              }
            },
            "type": "object"
          },
          "type": "array"
        },
        "etag": {
          "description": "HTTP 1.1  Entity tag for the policy.",
          "format": "byte",
          "type": "string"
        },
        "kind": {
          "default": "storage#policy",
          "description": "The kind of item this is. For policies, this is always storage#policy. This field is ignored on input.",
          "type": "string"
        },
        "resourceId": {
          "description": "The ID of the resource to which this policy belongs. Will be of the form projects/_/buckets/bucket for buckets, projects/_/buckets/bucket/objects/object for objects, and projects/_/buckets/bucket/managedFolders/managedFolder. A specific generation may be specified by appending #generationNumber to the end of the object name, e.g. projects/_/buckets/my-bucket/objects/data.txt#17. The current generation can be denoted with #0. This field is ignored on input.",
          "type": "string"
        },
        "version": {
          "description": "The IAM policy format version.",
          "format": "int32",
          "type": "integer"
        }
      },
      "type": "object"
    },
    "RewriteResponse": {
      "description": "A rewrite response.",
      "id": "RewriteResponse",
      "properties": {
        "done": {
          "description": "true if the copy is finished; otherwise, false if the copy is in progress. This property is always present in the response.",
          "type": "boolean"
        },
        "kind": {
          "default": "storage#rewriteResponse",
          "description": "The kind of item this is.",
          "type": "string"
        },
        "objectSize": {
          "description": "The total size of the object being copied in bytes. This property is always present in the response.",
          "format": "int64",
          "type": "string"
        },
        "resource": {
          "$ref": "Object",
          "description": "A resource containing the metadata for the copied-to object. This property is present in the response only when copying completes."
        },
        "rewriteToken": {
          "description": "A token to use in subsequent requests to continue copying data. This token is present in the response only when there is more data to copy.",
          "type": "string"
        },
        "totalBytesRewritten": {
          "description": "The total bytes written so far, which can be used to provide a waiting user with a progress indicator. This property is always present in the response.",
          "format": "int64",
          "type": "string"
        }
      },
      "type": "object"
    },
    "ServiceAccount": {
      "description": "A subscription to receive Google PubSub notifications.",
      "id": "ServiceAccount",
      "properties": {
        "email_address": {
          "description": "The ID of the notification.",
          "type": "string"
        },
        "kind": {
          "default": "storage#serviceAccount",
          "description": "The kind of item this is. For notifications, this is always storage#notification.",
          "type": "string"
        }
      },
      "type": "object"
    },
    "TestIamPermissionsResponse": {
      "description": "A storage.(buckets|objects|managedFolders).testIamPermissions response.",
      "id": "TestIamPermissionsResponse",
      "properties": {
        "kind": {
          "default": "storage#testIamPermissionsResponse",
          "description": "The kind of item this is.",
          "type": "string"
        },
        "permissions": {
          "description": "The permissions held by the caller. Permissions are always of the format storage.resource.capability, where resource is one of buckets, objects, or managedFolders. The supported permissions are as follows:  \n- storage.buckets.delete — Delete bucket.  \n- storage.buckets.get — Read bucket metadata.  \n- storage.buckets.getIamPolicy — Read bucket IAM policy.  \n- storage.buckets.create — Create bucket.  \n- storage.buckets.list — List buckets.  \n- storage.buckets.setIamPolicy — Update bucket IAM policy.  \n- storage.buckets.update — Update bucket metadata.  \n- storage.objects.delete — Delete object.  \n- storage.objects.get — Read object data and metadata.  \n- storage.objects.getIamPolicy — Read object IAM policy.  \n- storage.objects.create — Create object.  \n- storage.objects.list — List objects.  \n- storage.objects.setIamPolicy — Update object IAM policy.  \n- storage.objects.update — Update object metadata. \n- storage.managedFolders.delete — Delete managed folder.  \n- storage.managedFolders.get — Read managed folder metadata.  \n- storage.managedFolders.getIamPolicy — Read managed folder IAM policy.  \n- storage.managedFolders.create — Create managed folder.  \n- storage.managedFolders.list — List managed folders.  \n- storage.managedFolders.setIamPolicy — Update managed folder IAM policy.",
          "items": {
            "type": "string"
          },
          "type": "array"
        }
      },
      "type": "object"
    }
  },
  "servicePath": "storage/v1/",
  "title": "Cloud Storage JSON API",
  "version": "v1"
}<|MERGE_RESOLUTION|>--- conflicted
+++ resolved
@@ -26,9 +26,6 @@
   "description": "Stores and retrieves potentially large, immutable data objects.",
   "discoveryVersion": "v1",
   "documentationLink": "https://developers.google.com/storage/docs/json_api/",
-<<<<<<< HEAD
-  "etag": "\"38383938373230313033363637363637353533\"",
-=======
   "endpoints": [
     {
       "description": "Regional Endpoint",
@@ -37,7 +34,6 @@
     }
   ],
   "etag": "\"3131373432363238303039393730353234383930\"",
->>>>>>> 304fe056
   "icons": {
     "x16": "https://www.google.com/images/icons/product/cloud_storage-16.png",
     "x32": "https://www.google.com/images/icons/product/cloud_storage-32.png"
@@ -3810,11 +3806,7 @@
       }
     }
   },
-<<<<<<< HEAD
-  "revision": "20231117",
-=======
   "revision": "20231202",
->>>>>>> 304fe056
   "rootUrl": "https://storage.googleapis.com/",
   "schemas": {
     "AnywhereCache": {
